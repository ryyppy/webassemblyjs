{
  "type": "Program",
  "body": [
    {
      "type": "BlockInstruction",
      "id": "block",
      "label": {
        "type": "Identifier",
<<<<<<< HEAD
        "value": "block_1"
=======
        "value": "block_46"
>>>>>>> 1b2c8e7f
      },
      "instr": []
    }
  ]
}<|MERGE_RESOLUTION|>--- conflicted
+++ resolved
@@ -6,11 +6,7 @@
       "id": "block",
       "label": {
         "type": "Identifier",
-<<<<<<< HEAD
         "value": "block_1"
-=======
-        "value": "block_46"
->>>>>>> 1b2c8e7f
       },
       "instr": []
     }
