// @flow

const {
  castIntoStackLocalOfType
} = require("./runtime/castIntoStackLocalOfType");
const { executeStackFrame } = require("./kernel/exec");
const { createStackFrame } = require("./kernel/stackframe");
const { RuntimeError } = require("../errors");
const label = require("./runtime/values/label");
const { ExecutionHasBeenTrapped } = require("./kernel/signals");
const t = require("../compiler/AST");

export function createHostfunc(
  moduleinst: ModuleInstance,
  exportinst: ExportInstance,
  allocator: Allocator,
  { checkForI64InSignature }: InternalInstanceOptions
): Hostfunc {
  return function hostfunc(...args): ?any {
    const exportinstAddr = exportinst.value.addr;

    /**
     * Find callable in instantiated function in the module funcaddrs
     */
    const hasModuleInstantiatedFunc = moduleinst.funcaddrs.indexOf(
      exportinstAddr
    );

    if (hasModuleInstantiatedFunc === -1) {
      throw new RuntimeError(
        `Function at addr ${
          exportinstAddr.index
        } has not been initialized in the module.` +
          "Probably an internal failure"
      );
    }

    const funcinst = allocator.get(exportinstAddr);

    if (funcinst === null) {
      throw new RuntimeError(
        `Function was not found at addr ${exportinstAddr.index}`
      );
    }

    const funcinstArgs = funcinst.type[0];

    if (checkForI64InSignature === true) {
      const funcinstResults = funcinst.type[1];

      /**
       * If the signature contains an i64 (as argument or result), the host
       * function immediately throws a TypeError when called.
       */
      const funcinstArgsHasi64 = funcinstArgs.indexOf("i64") !== -1;
      const funcinstResultsHasi64 = funcinstResults.indexOf("i64") !== -1;

      if (funcinstArgsHasi64 === true || funcinstResultsHasi64 === true) {
        throw new TypeError(
          "Can not call this function from JavaScript: " + "i64 in signature."
        );
      }
    }

    /**
     * Check number of argument passed vs the function arity
     */
    if (args.length !== funcinstArgs.length) {
      throw new RuntimeError(
        `Function ${exportinstAddr.index} called with ${
          args.length
        } arguments but ` +
          funcinst.type[0].length +
          " expected"
      );
    }

    const argsWithType = args.map((value: any, i: number): StackLocal =>
      castIntoStackLocalOfType(funcinstArgs[i], value)
    );

    const stackFrame = createStackFrame(
      funcinst.code,
      argsWithType,
      funcinst.module,
      allocator
    );

    // 2. Enter the block instr∗ with label
    stackFrame.values.push(label.createValue(exportinst.name));

    stackFrame.labels.push({
      value: funcinst,
      arity: funcinstArgs.length,
      id: t.identifier(exportinst.name)
    });

    // function trace(depth, pc, i, frame) {
    //   function ident() {
    //     let out = "";

    //     for (let i = 0; i < depth; i++) {
    //       out += "|||";
    //     }

    //     return out;
    //   }

    //   console.log(
    //     ident(),
    //     `-------------- pc: ${pc} - depth: ${depth} --------------`
    //   );

    //   console.log(ident(), "instruction:", i.id);

    //   console.log(ident(), "values:");
    //   frame.values.forEach((stackLocal: StackLocal) => {
    //     console.log(
    //       ident(),
    //       `\t- type: ${stackLocal.type}, value: ${stackLocal.value}`
    //     );
    //   });

    //   console.log(ident(), "");

    //   console.log(ident(), "labels:");
    //   frame.labels.forEach((label, k) => {
    //     console.log(ident(), `\t- ${k} id: ${label.id.value}`);
    //   });

    //   console.log(
    //     ident(),
    //     "--------------------------------------------------\n"
    //   );
    // }

    // stackFrame.trace = trace;

    return executeStackFrameAndGetResult(stackFrame);
  };
}

<<<<<<< HEAD
      if (res != null && res.value != null) {
        return res.value.toNumber();
      }
    } catch (e) {
      if (e instanceof ExecutionHasBeenTrapped) {
        throw e;
      } else {
        const newError = new RuntimeError(e.message);
        newError.stack = e.stack;

        throw newError;
      }
=======
export function executeStackFrameAndGetResult(stackFrame: StackFrame): any {
  try {
    const res = executeStackFrame(stackFrame);

    if (res != null && res.value != null) {
      return res.value.toNumber();
>>>>>>> afaef313
    }
  } catch (e) {
    if (e instanceof ExecutionHasBeenTrapped) {
      throw e;
    } else {
      throw new RuntimeError(e.message);
    }
  }
}<|MERGE_RESOLUTION|>--- conflicted
+++ resolved
@@ -140,27 +140,12 @@
   };
 }
 
-<<<<<<< HEAD
-      if (res != null && res.value != null) {
-        return res.value.toNumber();
-      }
-    } catch (e) {
-      if (e instanceof ExecutionHasBeenTrapped) {
-        throw e;
-      } else {
-        const newError = new RuntimeError(e.message);
-        newError.stack = e.stack;
-
-        throw newError;
-      }
-=======
 export function executeStackFrameAndGetResult(stackFrame: StackFrame): any {
   try {
     const res = executeStackFrame(stackFrame);
 
     if (res != null && res.value != null) {
       return res.value.toNumber();
->>>>>>> afaef313
     }
   } catch (e) {
     if (e instanceof ExecutionHasBeenTrapped) {
