--- conflicted
+++ resolved
@@ -321,40 +321,10 @@
     values,
   };
 }
-<<<<<<< HEAD
-
-export function brTableInstruction(
-  labels: Array<Index>,
-  label: Index,
-): BrTableInstruction {
-  assert(typeof label.type === 'string');
-  assert(typeof labels === 'object' && typeof labels.length !== 'undefined');
-
-  return {
-    type: 'BrTableInstruction',
-    id: 'br_table',
-    labels,
-    label,
-  };
-}
-
-export function brIfInstruction(
-  label: Index,
-): BrIfInstruction {
-  assert(typeof label.type === 'string');
-
-  return {
-    type: 'BrIfInstruction',
-    id: 'br_if',
-    label,
-  };
-}
 
 export function leadingComment(value: string): LeadingComment {
   return {
     type: 'LeadingComment',
     value,
   };
-}
-=======
->>>>>>> 4be6bae0
+}