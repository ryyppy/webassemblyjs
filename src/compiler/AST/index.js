// @flow

const {
  parse32F,
  parse64F,
  parse32I,
  parse64I,
  parseU32,
  isNanLiteral,
  isInfLiteral
} = require("../parsing/watf/number-literals");

const { Signatures } = require("./signatures");

function assert(cond: boolean) {
  if (!cond) {
    throw new Error("assertion error");
  }
}

<<<<<<< HEAD
export function signature(object: string, name: string): Array {
  let opcodeName = name;
  if (object !== undefined) {
    opcodeName = object + "." + name;
  }
  const sign = Signatures[opcodeName];
  if (sign == undefined) {
    // TODO: Uncomment this when br_table and others has been done
    //throw new Error("Invalid opcode: "+opcodeName);
    return [object, object];
  }
  return sign;
=======
export function signature(object: string, name: string): SignatureMap {
  const signatures = {
    "reinterpret/f32": ["f32"]
  };
  return signatures[name] || [object, object];
>>>>>>> 7950f3a1
}

export function identifier(value: string): Identifier {
  return {
    type: "Identifier",
    value
  };
}

export function valtype(name: Valtype): ValtypeLiteral {
  return {
    type: "ValtypeLiteral",
    name
  };
}

export function stringLiteral(value: string): StringLiteral {
  return {
    type: "StringLiteral",
    value
  };
}

export function program(body: Array<Node>): Program {
  return {
    type: "Program",
    body
  };
}

export function module(id: ?string, fields: ModuleFields): Module {
  if (id != null) {
    assert(typeof id === "string");
  }

  assert(typeof fields === "object" && typeof fields.length !== "undefined");

  return {
    type: "Module",
    id,
    fields
  };
}

export function binaryModule(id: ?string, blob: Array<string>): BinaryModule {
  return {
    type: "BinaryModule",
    blob,
    id,
    fields: []
  };
}

export function quoteModule(id: ?string, string: Array<string>): QuoteModule {
  return {
    type: "QuoteModule",
    string,
    id,
    fields: []
  };
}

export function moduleExport(
  name: string,
  type: ExportDescr,
  id: Index
): ModuleExport {
  return {
    type: "ModuleExport",
    name,
    descr: {
      type,
      id
    }
  };
}

export function func(
  name: ?Index,
  params: Array<FuncParam>,
  result: Array<Valtype>,
  body: Array<Instruction>
): Func {
  assert(typeof params === "object" && typeof params.length !== "undefined");
  assert(typeof result === "object" && typeof result.length !== "undefined");
  assert(typeof body === "object" && typeof body.length !== "undefined");
  assert(typeof name !== "string");

  return {
    type: "Func",
    name,
    params,
    result,
    body
  };
}

export function objectInstruction(
  id: string,
  object: Valtype,
  args: Array<Expression> = [],
  namedArgs: Object = {}
): ObjectInstruction {
  assert(typeof args === "object" && typeof args.length !== "undefined");
  assert(typeof object === "string");

  const n: ObjectInstruction = {
    type: "Instr",
    id,
    object,
    args
  };

  if (Object.keys(namedArgs).length !== 0) {
    n.namedArgs = namedArgs;
  }

  return n;
}

export function instruction(
  id: string,
  args: Array<Expression> = [],
  namedArgs: Object = {}
): GenericInstruction {
  assert(typeof args === "object" && typeof args.length !== "undefined");
  assert(id !== "block");
  assert(id !== "if");
  assert(id !== "loop");

  const n: GenericInstruction = {
    type: "Instr",
    id,
    args
  };

  if (Object.keys(namedArgs).length !== 0) {
    n.namedArgs = namedArgs;
  }

  return n;
}

export function loopInstruction(
  label: ?Identifier,
  resulttype: ?Valtype,
  instr: Array<Instruction>
): LoopInstruction {
  assert(typeof instr === "object" && typeof instr.length !== "undefined");

  return {
    type: "LoopInstruction",
    id: "loop",
    label,
    resulttype,
    instr
  };
}

export function blockInstruction(
  label: Identifier,
  instr: Array<Instruction>,
  result: ?Valtype
): BlockInstruction {
  assert(typeof label !== "undefined");
  assert(typeof label.type === "string");
  assert(typeof instr === "object" && typeof instr.length !== "undefined");

  return {
    type: "BlockInstruction",
    id: "block",
    label,
    instr,
    result
  };
}

export function numberLiteral(
  rawValue: number | string,
  instructionType: Valtype = "i32"
): NumericLiteral {
  let value;
  let nan = false;
  let inf = false;
  let type = "NumberLiteral";

  if (typeof rawValue === "number") {
    value = rawValue;
  } else {
    switch (instructionType) {
      case "i32": {
        value = parse32I(rawValue);
        break;
      }
      case "u32": {
        value = parseU32(rawValue);
        break;
      }
      case "i64": {
        type = "LongNumberLiteral";
        value = parse64I(rawValue);
        break;
      }
      case "f32": {
        type = "FloatLiteral";
        value = parse32F(rawValue);
        nan = isNanLiteral(rawValue);
        inf = isInfLiteral(rawValue);
        break;
      }
      // f64
      default: {
        type = "FloatLiteral";
        value = parse64F(rawValue);
        nan = isNanLiteral(rawValue);
        inf = isInfLiteral(rawValue);
        break;
      }
    }
  }

  // This is a hack to avoid rewriting all tests to have a "isnan: false" field
  // $FlowIgnore: this is correct, but flow doesn't like mutations like this
  const x: NumericLiteral = {
    type,
    value
  };

  if (nan === true) {
    // $FlowIgnore
    x.nan = true;
  }

  if (inf === true) {
    // $FlowIgnore
    x.inf = true;
  }

  return x;
}

export function callInstruction(index: Index): CallInstruction {
  assert(typeof index.type === "string");

  return {
    type: "CallInstruction",
    id: "call",
    index
  };
}

export function ifInstruction(
  testLabel: Identifier,
  result: ?Valtype,
  consequent: Array<Instruction>,
  alternate: Array<Instruction>
): IfInstruction {
  assert(typeof testLabel.type === "string");

  return {
    type: "IfInstruction",
    id: "if",
    testLabel,
    result,
    consequent,
    alternate
  };
}

export function withLoc(n: Node, end: Position, start: Position): Node {
  const loc = {
    start,
    end
  };

  n.loc = loc;

  return n;
}

/**
 * Import
 */

export function moduleImport(
  module: string,
  name: string,
  descr: ImportDescr
): ModuleImport {
  return {
    type: "ModuleImport",
    module,
    name,
    descr
  };
}

export function globalImportDescr(
  valtype: Valtype,
  mutability: Mutability
): GlobalType {
  return {
    type: "GlobalType",

    valtype,
    mutability
  };
}

export function funcParam(valtype: Valtype, id: ?string): FuncParam {
  return {
    valtype,
    id
  };
}

export function funcImportDescr(
  value: Index,
  params: Array<FuncParam> = [],
  results: Array<Valtype> = []
): FuncImportDescr {
  assert(typeof params === "object" && typeof params.length !== "undefined");
  assert(typeof results === "object" && typeof results.length !== "undefined");

  return {
    type: "FuncImportDescr",
    value,
    params,
    results
  };
}

export function table(
  elementType: TableElementType,
  limits: Limit,
  name: ?Identifier
): Table {
  return {
    type: "Table",
    elementType,
    limits,
    name
  };
}

export function limits(min: number, max?: number): Limit {
  return {
    type: "Limit",
    min,
    max
  };
}

export function memory(limits: Limit, id: ?Index): Memory {
  return {
    type: "Memory",
    limits,
    id
  };
}

export function data(
  memoryIndex: Index,
  offset: Array<Instruction>,
  init: ByteArray
): Data {
  return {
    type: "Data",
    memoryIndex,
    offset,
    init
  };
}

export function global(
  globalType: GlobalType,
  init: Array<Instruction>,
  name: ?Identifier
): Global {
  return {
    type: "Global",
    globalType,
    init,
    name
  };
}

export function globalType(
  valtype: Valtype,
  mutability: Mutability
): GlobalType {
  return {
    type: "GlobalType",
    valtype,
    mutability
  };
}

export function byteArray(values: Array<Byte>): ByteArray {
  return {
    type: "Bytes",
    values
  };
}

export function leadingComment(value: string): LeadingComment {
  return {
    type: "LeadingComment",
    value
  };
}

export function blockComment(value: string): BlockComment {
  return {
    type: "BlockComment",
    value
  };
}

export function indexLiteral(value: number | string): Index {
<<<<<<< HEAD
  return numberLiteral(value, "u32");
=======
  // $FlowIgnore
  const x: NumberLiteral = numberLiteral(value, "i32");

  return x;
>>>>>>> 7950f3a1
}<|MERGE_RESOLUTION|>--- conflicted
+++ resolved
@@ -18,8 +18,7 @@
   }
 }
 
-<<<<<<< HEAD
-export function signature(object: string, name: string): Array {
+export function signature(object: string, name: string): SignatureMap {
   let opcodeName = name;
   if (object !== undefined) {
     opcodeName = object + "." + name;
@@ -31,13 +30,6 @@
     return [object, object];
   }
   return sign;
-=======
-export function signature(object: string, name: string): SignatureMap {
-  const signatures = {
-    "reinterpret/f32": ["f32"]
-  };
-  return signatures[name] || [object, object];
->>>>>>> 7950f3a1
 }
 
 export function identifier(value: string): Identifier {
@@ -458,12 +450,8 @@
 }
 
 export function indexLiteral(value: number | string): Index {
-<<<<<<< HEAD
-  return numberLiteral(value, "u32");
-=======
   // $FlowIgnore
-  const x: NumberLiteral = numberLiteral(value, "i32");
+  const x: NumberLiteral = numberLiteral(value, "u32");
 
   return x;
->>>>>>> 7950f3a1
 }