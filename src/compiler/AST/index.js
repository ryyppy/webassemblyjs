--- conflicted
+++ resolved
@@ -481,7 +481,6 @@
   return x;
 }
 
-<<<<<<< HEAD
 export function typeInstructionFunc(
   params: Array<FuncParam> = [],
   result: Array<Valtype> = [],
@@ -494,7 +493,9 @@
       params,
       result
     }
-=======
+  };
+}
+
 export function callIndirectInstruction(
   params: Array<FuncParam>,
   results: Array<Valtype>,
@@ -505,6 +506,5 @@
     params,
     results,
     intrs
->>>>>>> 785bac65
   };
 }