// @flow

// FIXME(sven): do the same with all block instructions, must be more generic here

const { traverse } = require("../../AST/traverse");
const t = require("../../AST");

export function transform(ast: Program) {
  const functionsInProgram: Array<Index> = [];

  // First collect the indices of all the functions in the Program
  traverse(ast, {
    ModuleImport({ node }: NodePath<ModuleImport>) {
      functionsInProgram.push(t.identifier(node.name));
    },

    Func({ node }: NodePath<Func>) {
      if (node.id == null) {
        return;
      }

      functionsInProgram.push(node.id);
    }
  });

  // Transform the actual instruction in function bodies
  traverse(ast, {
    Func(path: NodePath<Func>) {
      transformFuncPath(path, functionsInProgram);
    }
  });
}

function transformFuncPath(
  funcPath: NodePath<Func>,
  functionsInProgram: Array<Index>
) {
  const funcNode = funcPath.node;
  const { params } = funcNode;

  traverse(funcNode, {
    Instr(instrPath: NodePath<Instruction>) {
      const instrNode = instrPath.node;

      if (
        instrNode.id === "get_local" ||
        instrNode.id === "set_local" ||
        instrNode.id === "tee_local"
      ) {
        const [firstArg] = instrNode.args;

        if (firstArg.type === "Identifier") {
          const offsetInParams = params.findIndex(
            ({ id }) => id === firstArg.value
          );

          if (offsetInParams === -1) {
            throw new Error(
              `${firstArg.value} not found in ${
                instrNode.id
              }: not declared in func params`
            );
          }

          const indexNode = t.numberLiteral(offsetInParams);

          // Replace the Identifer node by our new NumberLiteral node
          instrNode.args[0] = indexNode;
        }
      }
    },

    CallInstruction({ node }: NodePath<CallInstruction>) {
      const index = node.index;

      if (index.type === "Identifier") {
        const offsetInFunctionsInProgram = functionsInProgram.findIndex(
          ({ value }) => value === index.value
        );

        if (offsetInFunctionsInProgram === -1) {
          throw new Error(
<<<<<<< HEAD
            `'${
              index.name
            }' not found in CallInstruction: not declared in Program`
=======
            `${
              index.value
            } not found in CallInstruction: not declared in Program`
>>>>>>> 672b7729
          );
        }

        const indexNode = t.numberLiteral(offsetInFunctionsInProgram, "i32");

        // Replace the index Identifier
        node.index = indexNode;
      }
    }
  });
}<|MERGE_RESOLUTION|>--- conflicted
+++ resolved
@@ -80,15 +80,9 @@
 
         if (offsetInFunctionsInProgram === -1) {
           throw new Error(
-<<<<<<< HEAD
-            `'${
-              index.name
-            }' not found in CallInstruction: not declared in Program`
-=======
             `${
               index.value
             } not found in CallInstruction: not declared in Program`
->>>>>>> 672b7729
           );
         }
 
