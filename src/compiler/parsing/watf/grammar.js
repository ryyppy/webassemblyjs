// @flow

const {tokens, keywords} = require('./tokenizer');
const t = require('../../AST');

let inc = 0;

function getUniqueName(prefix: string = 'temp'): string {
  inc++;

  return prefix + '_' + inc;
}

function isKeyword(token: Object, id: string): boolean {
  return token.type === tokens.keyword && token.value === id;
}

function parse(tokensList: Array<Object>): Program {
  let current = 0;

  const state = {
    registredExportedFuncs: [],
  };

  // But this time we're going to use recursion instead of a `while` loop. So we
  // define a `walk` function.
  function walk(): Node {
    let token = tokensList[current];

    function eatToken() {
      token = tokensList[++current];
    }

    function eatTokenOfType(type: string) {
      if (token.type !== type) {
    console.log('progress', tokensList.slice(0, current).map((x) => x.value).join(' '));
    console.log('rest', tokensList.slice(current).map((x) => x.value).join(' '));
        throw new Error(
          'Assertion error: expected token of type ' + type
          + ', given ' + token.type
        );
      }

      eatToken();
    }

    function parseMaybeSignature() {
      const params = [];
      let signatureName, result;

      /**
       * Function params
       */
      if (isKeyword(token, keywords.param)) {
        eatToken();

        let id;
        let valtype;

        if (token.type === tokens.identifier) {
          id = token.value;
          eatToken();
        }

        if (token.type === tokens.valtype) {
          valtype = token.value;

          eatToken();
        } else {
          throw new Error('Function param has no valtype');
        }

        params.push({
          id,
          valtype,
        });
      } else

      /**
       * Else an export
       */
      if (isKeyword(token, keywords.export)) {
        eatToken();

        if (token.type !== tokens.string) {
          throw new Error('Function export expected a string, ' + token.type + ' given');
        }

        const name = token.value;

        /**
         * Func export shorthand, we trait it as a syntaxic sugar.
         * A export ModuleField will be added later.
         *
         * We give the anonymous function a generated name and export it.
         */
        const id = getUniqueName();

        signatureName = id;

        state.registredExportedFuncs.push({
          name,
          id,
        });

        eatToken(); // Closing paren
      }

      /**
       * Else the result result
       */
      if (isKeyword(token, keywords.result)) {
        eatToken();

        if (token.type === tokens.valtype) {

          // Already declared the result, but not supported yet by WebAssembly
          if (typeof result !== 'undefined') {
            throw new Error('Multiple return types are not supported yet');
          }

          result = token.value;

          eatToken();
        } else {
          throw new Error('Function result has no valtype');
        }
      }

      return {params, result, signatureName};
    }

    function parseListOfInstructions(acc: Array<Instruction>) {
      while (
        (token.type !== tokens.closeParen)
      ) {
        parseInstructionLine(token.loc.line, acc);
      }
    }

    function parseImport(): ModuleImport {

      if (token.type !== tokens.string) {
        throw new Error('Expected a string, ' + token.type + ' given.');
      }

      const moduleName = token.value;
      eatToken();

      if (token.type !== tokens.string) {
        throw new Error('Expected a string, ' + token.type + ' given.');
      }

      let funcName = token.value;
      eatToken();

      if (token.type !== tokens.openParen) {
        throw new Error('Expected a open paren, ' + token.type + ' given.');
      }

      eatToken(); // open paren

      let descr;

      if (isKeyword(token, keywords.func)) {
        eatToken(); // keyword

        const fnParams = [];
        let fnResult;

        if (token.type === tokens.identifier) {
          funcName = token.value;
          eatToken();
        }

        while (
          (token.type === tokens.openParen)
        ) {
          eatTokenOfType(tokens.openParen);

          const {params, result} = parseMaybeSignature();

          if (typeof params !== 'undefined') {
            fnParams.push(...params);
          }

          if (typeof result !== 'undefined') {
            fnResult = result;
          }

          eatTokenOfType(tokens.closeParen);
        }

        if (typeof funcName === 'undefined') {
          throw new Error('Imported function must have a name');
        }

        descr = t.funcImportDescr(
          t.identifier(funcName),
          fnParams,
          fnResult ? [fnResult] : [],
        );
      } else {
        throw new Error('Unsupported import type: ' + token.type);
      }

      eatTokenOfType(tokens.closeParen);

      return t.moduleImport(moduleName, funcName, descr);
    }

    function parseBlock(): BlockInstruction {
      let label = getUniqueName();
      const instr = [];

      if (token.type === tokens.identifier) {
        label = token.value;
        eatToken();
      }

      /**
       * Block instructions
       *
       * Parses a line into a instruction
       */
      eatTokenOfType(tokens.openParen);

      // Empty block
      if (token.type === tokens.closeParen) {
        eatToken();

        return t.blockInstruction(label, instr);
      }

      parseListOfInstructions(instr);

      eatTokenOfType(tokens.closeParen);

      return t.blockInstruction(label, instr);
    }

    /**
     * Parses a if instruction
     *
     * Case 1:
     * label (result) then (
     *   instruction
     * )
     *
     * Case 2:
     * label then (
     *  instruction
     * )
     *
     * Case 4:
     * label then (
     *   instruction
     * ) else (
     *   instruction
     * )
     */
    function parseIf(): IfInstruction {
      let result;

      /**
       * label
       */
      if (
        token.type !== tokens.number
        && token.type !== tokens.identifier
      ) {
        throw new Error('Invaluid condition construction: missing label');
      }

      const label = token.value;
      eatToken();

      /**
       * Parse result type
       */
      if (token.type === tokens.openParen) {
        eatToken();

        if (isKeyword(token, keywords.result) === true) {
          eatToken();

          result = token.value;

          eatTokenOfType(tokens.valtype);
        }

        eatTokenOfType(tokens.closeParen);
      }

      /**
       * Then block of instruction
       */
      const consequent = [];

      if (isKeyword(token, keywords.then) === false) {
        throw new Error('Invalid condition construction: missing then');
      }

      eatToken(); // keyword

      eatTokenOfType(tokens.openParen);

      parseListOfInstructions(consequent);

      eatTokenOfType(tokens.closeParen);

      /**
       * Else block of instruction
       */
      const alternate = [];

      if (isKeyword(token, keywords.else) === true) {
        eatToken();

        eatTokenOfType(tokens.openParen);

        parseListOfInstructions(alternate);

        eatTokenOfType(tokens.closeParen);
      }

      return t.ifInstruction(label, result, consequent, alternate);
    }

    function parseLoop(): LoopInstruction {
      let label;
      let result;
      const instr = [];

      if (token.type === tokens.identifier) {
        label = token.value;
        eatToken();
      }

      if (token.type === tokens.valtype) {
        result = token.value;
        eatToken();
      }


      /**
       * Loop instructions
       *
       * Parses a line into a instruction
       */
      eatTokenOfType(tokens.openParen);

      // Empty block
      if (token.type === tokens.closeParen) {
        eatToken();

        return t.loopInstruction(label, result, instr);
      }

      while (
        (token.type !== tokens.closeParen)
      ) {
        parseInstructionLine(token.loc.line, instr);
      }

      eatTokenOfType(tokens.closeParen);

      return t.loopInstruction(label, result, instr);
    }

    function parseExport(): ModuleExport {
      if (token.type !== tokens.string) {
        throw new Error('Expected string after export, got: ' + token.type);
      }

      const name = token.value;

      eatToken();

      let type;
      let id;

      if (token.type === tokens.openParen) {
        eatToken();

        while (
          (token.type !== tokens.closeParen)
        ) {

          if (isKeyword(token, keywords.func)) {
            type = 'Func';

            eatToken();
            id = parseFunc().id;
          }

          eatToken();
        }
      }

      return t.moduleExport(name, type, id);
    }

    function parseModule(): Module {
      let name = null;
      const moduleFields = [];

      if (token.type === tokens.identifier) {
        name = token.value;
        eatToken();
      }

      while (
        (token.type !== tokens.closeParen)
      ) {
        moduleFields.push(walk());

        if (state.registredExportedFuncs.length > 0) {

          state.registredExportedFuncs.forEach((decl) => {
            moduleFields.push(
              t.moduleExport(decl.name, 'Func', decl.id)
            );
          });

          state.registredExportedFuncs = [];
        }

        token = tokensList[current];
      }

      eatTokenOfType(tokens.closeParen);

      return t.module(name, moduleFields);
    }

    /**
     * Parses a line into a instruction
     */
    function parseInstructionLine(line: number, acc: Array<any>) {
      const args = [];

      function doParse() {

        /**
         * A simple instruction
         */
        if (token.type === tokens.name || token.type === tokens.valtype) {
          console.log('instruction name or valtype');

          let name = token.value;
          let object;

          eatToken();

          if (token.type === tokens.dot) {
            object = name;
            eatToken();

            if (token.type !== tokens.name) {
              throw new TypeError('Unknown token: ' + token.type + ', name expected');
            }

            name = token.value;
            eatToken();
          }

          if (token.loc.line !== line || token.type === tokens.closeParen) {
            if (typeof object === 'undefined') {
              acc.push(t.instruction(name, []));
            } else {
              acc.push(t.objectInstruction(name, object, []));
            }

            return;
          }

          /**
           * Handle arguments
           *
           * Currently only one argument is allowed
           */
          if (token.type === tokens.identifier || token.type === tokens.number) {
            args.push(token.value);

            console.log('arg');
            eatToken();
          }

          /**
           * Maybe some nested instructions
           */
          if (token.type === tokens.openParen) {

            while (token.type !== tokens.closeParen) {
              parseInstructionLine(token.loc.line, args);
            }

          }

          if (typeof object === 'undefined') {
            acc.push(t.instruction(name, args));
          } else {
            acc.push(t.objectInstruction(name, object, args));
          }

          return;
        } else

        /**
         * Else a instruction with a keyword (loop or block)
         */
        if (isKeyword(token, keywords.loop)) {
          eatToken(); // keyword

          acc.push(
            parseLoop()
          );

          return;
        } else if (isKeyword(token, keywords.block)) {
          eatToken(); // keyword

          acc.push(
            parseBlock()
          );

          return;

        } else if (isKeyword(token, keywords.call)) {
          eatToken(); // keyword

          let index;

          if (token.type === tokens.identifier) {
            index = t.identifier(token.value);
            eatToken();
          } else if (token.type === tokens.number) {
            index = t.numberLiteral(token.value);
            eatToken();
          }

          // Nested instruction
          if (token.type === tokens.openParen) {

            const callBody = [];

            while (
              token.type !== tokens.closeParen
            ) {
              parseInstructionLine(token.loc.line, callBody);
            }

            // Ignore call body for now since it's just in the WAST format and
            // not in the WASM production format.
          }

          if (typeof index === 'undefined') {
            throw new Error('Missing argument in call instruciton');
          }

          acc.push(
            t.callInstruction(index)
          );

          return;

        } else if (isKeyword(token, keywords.if)) {

          eatToken(); // Keyword

          acc.push(
            parseIf()
          );

          return;

        } else {
    console.log('progress', tokensList.slice(0, current).map((x) => x.value).join(' '));
    console.log('reset', tokensList.slice(current).map((x) => x.value).join(' '));
          throw new Error('Unexpected instruction in function body: ' + token.type);
        }

      }

      eatTokenOfType(tokens.openParen);

      const res = doParse();

      console.log('finished do parse');

      eatTokenOfType(tokens.closeParen);

      return res;
    }

    function parseFunc(): Func {
      let fnName = null;
      let fnResult = null;

      const fnBody = [];
      const fnParams = [];

      if (token.type === tokens.identifier) {
        fnName = token.value;
        eatToken();
      }

      /**
       * Parses signature
       *
       * Params and return type
       */
      while (
        (token.type === tokens.openParen)
      ) {
        eatTokenOfType(tokens.openParen);

        // Check if it's the body
        if (token.type === tokens.openParen) {
          break;
        }

        // Empty body
        if (token.type === tokens.closeParen) {
          eatToken();
<<<<<<< HEAD
=======

          let id;
          let valtype;

          if (token.type === tokens.identifier) {
            id = token.value;
            eatToken();
          }

          if (token.type === tokens.valtype) {
            valtype = token.value;

            fnParams.push({
              id,
              valtype,
            });

            eatToken();

            /**
             * Shorthand notation for multiple anonymous parameters
             * @see https://webassembly.github.io/spec/core/text/types.html#function-types
             * @see https://github.com/xtuc/js-webassembly-interpreter/issues/6
             */
            if (id === undefined) {
              while ( token.type === tokens.valtype ) {
                valtype = token.value;
                fnParams.push({
                  valtype,
                });

                eatToken();
              }
            }

          } else {
            throw new Error('Function param has no valtype');
          }

        } else

        /**
         * Else an export
         */
        if (isKeyword(token, keywords.export)) {
>>>>>>> 2e3192a8
          eatToken();

          return t.func(fnName, fnParams, fnResult, fnBody);
        }

        const {params, result, signatureName} = parseMaybeSignature();

        if (typeof params !== 'undefined') {
          fnParams.push(...params);
        }

        if (typeof result !== 'undefined') {
          fnResult = result;
        }

        if (typeof signatureName !== 'undefined') {
          fnName = signatureName;
        }

        eatTokenOfType(tokens.closeParen);
      }

      parseListOfInstructions(fnBody);

      eatTokenOfType(tokens.closeParen);
      eatTokenOfType(tokens.closeParen);

      return t.func(fnName, fnParams, fnResult, fnBody);
    }

    if (token.type === tokens.openParen) {

      eatToken();

      if (isKeyword(token, keywords.export)) {
        eatToken();
        return parseExport();
      }

      if (isKeyword(token, keywords.loop)) {
        eatToken();
        return parseLoop();
      }

      if (isKeyword(token, keywords.func)) {
        eatToken();
        return parseFunc();
      }

      if (isKeyword(token, keywords.module)) {
        eatToken();
        return parseModule();
      }

      if (isKeyword(token, keywords.import)) {
        eatToken();
        return parseImport();
      }
    }

    console.log('progress', tokensList.slice(0, current).map((x) => x.value).join(' '));
    console.log('reset', tokensList.slice(current).map((x) => x.value).join(' '));
    throw new TypeError('Unknown token: ' + token.type);
  }

  const body = [];

  while (current < tokensList.length) {
    body.push(
      walk()
    );
  }

  return t.program(body);
}

module.exports = {parse};<|MERGE_RESOLUTION|>--- conflicted
+++ resolved
@@ -624,8 +624,6 @@
         // Empty body
         if (token.type === tokens.closeParen) {
           eatToken();
-<<<<<<< HEAD
-=======
 
           let id;
           let valtype;
@@ -671,7 +669,6 @@
          * Else an export
          */
         if (isKeyword(token, keywords.export)) {
->>>>>>> 2e3192a8
           eatToken();
 
           return t.func(fnName, fnParams, fnResult, fnBody);
