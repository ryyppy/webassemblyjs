// @flow
import { parse32I } from "./number-literals";
import { parseString } from "./string-literals";

const { tokens, keywords } = require("./tokenizer");
const t = require("../../AST");
const { codeFrameColumns } = require("@babel/code-frame");

type AllArgs = {
  args: Array<Expression>,
  namedArgs: Object
};

function hasPlugin(name: string): boolean {
  if (name !== "wast") throw new Error("unknow plugin");

  return true;
}

function isKeyword(token: Object, id: string): boolean {
  return token.type === tokens.keyword && token.value === id;
}

function showCodeFrame(source: string, loc: SourceLocation) {
  const out = codeFrameColumns(source, loc);

  process.stdout.write(out + "\n");
}

function tokenToString(token: Object): string {
  if (token.type === "keyword") {
    return `keyword (${token.value})`;
  }

  return token.type;
}

type ParserState = {
  registredExportedElements: Array<{
    type: ExportDescr,
    name: string,
    id: Index
  }>,
  registredImportedElements: Array<{
    module: string,
    name: string,
    descr: ImportDescr
  }>
};

export function parse(tokensList: Array<Object>, source: string): Program {
  let current = 0;
  let inc = 0;

  function getUniqueName(prefix: string = "temp"): string {
    inc++;

    return prefix + "_" + inc;
  }

  const state: ParserState = {
    registredExportedElements: [],
    registredImportedElements: []
  };

  // But this time we're going to use recursion instead of a `while` loop. So we
  // define a `walk` function.
  function walk(): Node {
    let token = tokensList[current];

    function eatToken() {
      token = tokensList[++current];
    }

    function eatTokenOfType(type: string) {
      if (token.type !== type) {
        showCodeFrame(source, token.loc);

        throw new Error(
          "Assertion error: expected token of type " +
            type +
            ", given " +
            tokenToString(token)
        );
      }

      eatToken();
    }

    function lookaheadAndCheck(...tokenTypes: Array<string>): boolean {
      const len = tokenTypes.length;

      for (let i = 0; i < len; i++) {
        const tokenAhead = tokensList[current + i];
        const expectedToken = tokenTypes[i];

        if (tokenAhead.type === "keyword") {
          if (isKeyword(tokenAhead, expectedToken) === false) {
            return false;
          }
        } else if (expectedToken !== tokenAhead.type) {
          return false;
        }
      }

      return true;
    }

    // TODO(sven): there is probably a better way to do this
    // can refactor it if it get out of hands
    function maybeIgnoreComment() {
      if (token.type === tokens.comment) {
        eatToken();
      }
    }

    function parseListOfInstructions(acc: Array<Instruction>) {
      while (token.type === tokens.openParen) {
        eatToken();

        acc.push(parseFuncInstr());
      }
    }

    /**
     * Parses a memory instruction
     *
     * WAST:
     *
     * memory:  ( memory <name>? <memory_sig> )
     *          ( memory <name>? ( export <string> ) <...> )
     *          ( memory <name>? ( import <string> <string> ) <memory_sig> )
     *          ( memory <name>? ( export <string> )* ( data <string>* )
     * memory_sig: <nat> <nat>?
     *
     */
    function parseMemory(): Memory {
      let id = t.identifier(getUniqueName("memory"));

      if (token.type === tokens.string || token.type === tokens.identifier) {
        id = t.identifier(token.value);

        eatToken();
      }

      /**
       * Maybe export
       */
      if (lookaheadAndCheck(tokens.openParen, keywords.export)) {
        eatToken(); // (
        eatToken(); // export

        if (token.type !== tokens.string) {
          showCodeFrame(source, token.loc);
          throw new Error("Expected string in export, given " + token.type);
        }

        const name = token.value;
        eatToken();

        state.registredExportedElements.push({
          type: "Memory",
          name,
          id
        });

        eatTokenOfType(tokens.closeParen);
      }

      /**
       * Memory signature
       */
      if (token.type !== tokens.number) {
        showCodeFrame(source, token.loc);
        throw new Error(
          "Unexpected token in memory instruction: " + token.type
        );
      }

      const limits = t.limits(parse32I(token.value));
      eatToken();

      if (token.type === tokens.number) {
        limits.max = parse32I(token.value);
        eatToken();
      }

      return t.memory(limits, id);
    }

    /**
     * Parses a data section
     * https://webassembly.github.io/spec/core/text/modules.html#data-segments
     *
     * WAST:
     *
     * data:  ( data <index>? <offset> <string> )
     */
    function parseData(): Data {
      // optional memory index
      let memidx = 0;
      if (token.type === tokens.number) {
        memidx = token.value;
        eatTokenOfType(tokens.number); // .
      }

      eatTokenOfType(tokens.openParen);

      let offset: Instruction;
      if (token.type === tokens.valtype) {
        eatTokenOfType(tokens.valtype); // i32
        eatTokenOfType(tokens.dot); // .

        if (token.value !== "const") {
          throw new Error("constant expression required");
        }
        eatTokenOfType(tokens.name); // const

        const numberLiteral = t.numberLiteral(token.value, "i32");
        offset = t.instruction("const", [numberLiteral]);
        eatToken();

        eatTokenOfType(tokens.closeParen);
      } else {
        eatTokenOfType(tokens.name); // get_global

        const numberLiteral = t.numberLiteral(token.value, "i32");
        offset = t.instruction("get_global", [numberLiteral]);
        eatToken();

        eatTokenOfType(tokens.closeParen);
      }

      const byteArray = parseString(token.value);
      eatToken(); // "string"

      return t.data(t.memIndexLiteral(memidx), offset, t.byteArray(byteArray));
    }

    /**
     * Parses a table instruction
     *
     * WAST:
     *
     * table:   ( table <name>? <table_type> )
     *          ( table <name>? ( export <string> ) <...> )
     *          ( table <name>? ( import <string> <string> ) <table_type> )
     *          ( table <name>? ( export <string> )* <elem_type> ( elem <var>* ) )
     *
     * table_type:  <nat> <nat>? <elem_type>
     * elem_type: anyfunc
     *
     * elem:    ( elem <var>? (offset <instr>* ) <var>* )
     *          ( elem <var>? <expr> <var>* )
     */
    function parseTable(): Table {
      let name = t.identifier(getUniqueName());

      let limit = t.limits(0);
      const elemIndices = [];
      const elemType = "anyfunc";

      if (token.type === tokens.string || token.type === tokens.identifier) {
        name = t.identifier(token.value);
        eatToken();
      }

      while (token.type !== tokens.closeParen) {
        /**
         * Maybe export
         */
        if (lookaheadAndCheck(tokens.openParen, keywords.elem)) {
          eatToken(); // (
          eatToken(); // elem

          while (token.type === tokens.identifier) {
            elemIndices.push(t.identifier(token.value));
            eatToken();
          }

          eatTokenOfType(tokens.closeParen);
        } else if (lookaheadAndCheck(tokens.openParen, keywords.export)) {
          eatToken(); // (
          eatToken(); // export

          if (token.type !== tokens.string) {
            showCodeFrame(source, token.loc);
            throw new Error("Expected string in export, given " + token.type);
          }

          const exportName = token.value;
          eatToken();

<<<<<<< HEAD
      /**
       * Table type
       */
      if (token.type === tokens.number) {
        const min = token.value;
        eatToken();
=======
          state.registredExportedElements.push({
            type: "Table",
            name: exportName,
            id: name
          });
>>>>>>> bbc6672e

          eatTokenOfType(tokens.closeParen);
        } else if (isKeyword(token, keywords.anyfunc)) {
          // It's the default value, we can ignore it
          eatToken(); // anyfunc
        } else if (token.type === tokens.number) {
          /**
           * Table type
           */
          const min = token.value;
          eatToken();

          if (token.type === tokens.number) {
            const max = token.value;
            eatToken();

            limit = t.limits(min, max);
          } else {
            limit = t.limits(min);
          }

          eatToken();
        } else {
          showCodeFrame(source, token.loc);
          throw new Error("Unexpected token of type " + tokenToString(token));
        }
      }

      if (elemIndices.length > 0) {
        return t.table(elemType, limit, name, elemIndices);
      } else {
        return t.table(elemType, limit, name);
      }
    }

    /**
     * Parses an import statement
     *
     * WAST:
     *
     * import:  ( import <string> <string> <imkind> )
     * imkind:  ( func <name>? <func_sig> )
     *          ( global <name>? <global_sig> )
     *          ( table <name>? <table_sig> )
     *          ( memory <name>? <memory_sig> )
     *
     * global_sig: <type> | ( mut <type> )
     */
    function parseImport(): ModuleImport {
      if (token.type !== tokens.string) {
        throw new Error("Expected a string, " + token.type + " given.");
      }

      const moduleName = token.value;
      eatToken();

      if (token.type !== tokens.string) {
        throw new Error("Expected a string, " + token.type + " given.");
      }

      let funcName = token.value;
      eatToken();

      eatTokenOfType(tokens.openParen);

      let descr;

      if (isKeyword(token, keywords.func)) {
        eatToken(); // keyword

        const fnParams = [];
        const fnResult = [];

        if (token.type === tokens.identifier) {
          funcName = token.value;
          eatToken();
        }

        while (token.type === tokens.openParen) {
          eatToken();

          if (lookaheadAndCheck(keywords.param) === true) {
            eatToken();

            fnParams.push(...parseFuncParam());
          } else if (lookaheadAndCheck(keywords.result) === true) {
            eatToken();

            fnResult.push(...parseFuncResult());
          } else {
            showCodeFrame(source, token.loc);
            throw new Error(
              "Unexpected token in import of type: " + token.type
            );
          }

          eatTokenOfType(tokens.closeParen);
        }

        if (typeof funcName === "undefined") {
          throw new Error("Imported function must have a name");
        }

        descr = t.funcImportDescr(t.identifier(funcName), fnParams, fnResult);
      } else if (isKeyword(token, keywords.global)) {
        eatToken(); // keyword

        if (token.type === tokens.openParen) {
          eatToken(); // (
          eatTokenOfType(tokens.keyword); // mut keyword

          const valtype = token.value;
          eatToken();

          descr = t.globalImportDescr(valtype, "var");

          eatTokenOfType(tokens.closeParen);
        } else {
          const valtype = token.value;
          eatTokenOfType(tokens.valtype);

          descr = t.globalImportDescr(valtype, "const");
        }
      } else {
        throw new Error("Unsupported import type: " + tokenToString(token));
      }

      eatTokenOfType(tokens.closeParen);
      eatTokenOfType(tokens.closeParen);

      return t.moduleImport(moduleName, funcName, descr);
    }

    /**
     * Parses a block instruction
     *
     * WAST:
     *
     * expr: ( block <name>? <block_sig> <instr>* )
     * instr: block <name>? <block_sig> <instr>* end <name>?
     * block_sig : ( result <type>* )*
     *
     */
    function parseBlock(): BlockInstruction {
      let label = t.identifier(getUniqueName("block"));
      let blockResult;
      const instr = [];

      if (token.type === tokens.identifier) {
        label = t.identifier(token.value);
        eatToken();
      }

      while (token.type === tokens.openParen) {
        eatToken();

        if (lookaheadAndCheck(keywords.result) === true) {
          eatToken();

          blockResult = token.value;
          eatToken();
        } else if (
          lookaheadAndCheck(tokens.name) === true ||
          lookaheadAndCheck(tokens.valtype) === true ||
          token.type === "keyword" // is any keyword
        ) {
          // Instruction
          instr.push(parseFuncInstr());
        } else {
          showCodeFrame(source, token.loc);
          throw new Error(
            "Unexpected token in block body of type: " + token.type
          );
        }

        eatTokenOfType(tokens.closeParen);
      }

      return t.blockInstruction(label, instr, blockResult);
    }

    /**
     * Parses a if instruction
     *
     * WAST:
     *
     * expr:
     * ( if <name>? <block_sig> ( then <instr>* ) ( else <instr>* )? )
     * ( if <name>? <block_sig> <expr>+ ( then <instr>* ) ( else <instr>* )? )
     *
     * instr:
     * if <name>? <block_sig> <instr>* end <name>?
     * if <name>? <block_sig> <instr>* else <name>? <instr>* end <name>?
     *
     * block_sig : ( result <type>* )*
     *
     */
    function parseIf(): IfInstruction {
      let blockResult;
      let label = t.identifier(getUniqueName("if"));

      const testInstrs = [];
      const consequent = [];
      const alternate = [];

      if (token.type === tokens.identifier) {
        label = t.identifier(token.value);
        eatToken();
      }

      while (token.type === tokens.openParen) {
        eatToken(); // (

        /**
         * Block signature
         */
        if (isKeyword(token, keywords.result) === true) {
          eatToken();

          blockResult = token.value;
          eatTokenOfType(tokens.valtype);

          eatTokenOfType(tokens.closeParen);

          continue;
        }

        /**
         * Then
         */
        if (isKeyword(token, keywords.then) === true) {
          eatToken(); // then

          while (token.type === tokens.openParen) {
            eatToken();

            // Instruction
            if (
              lookaheadAndCheck(tokens.name) === true ||
              lookaheadAndCheck(tokens.valtype) === true ||
              token.type === "keyword" // is any keyword
            ) {
              consequent.push(parseFuncInstr());
            } else {
              showCodeFrame(source, token.loc);
              throw new Error(
                "Unexpected token in consequent body of type: " + token.type
              );
            }

            eatTokenOfType(tokens.closeParen);
          }

          eatTokenOfType(tokens.closeParen);

          continue;
        }

        /**
         * Alternate
         */
        if (isKeyword(token, keywords.else)) {
          eatToken(); // else

          while (token.type === tokens.openParen) {
            eatToken();

            // Instruction
            if (
              lookaheadAndCheck(tokens.name) === true ||
              lookaheadAndCheck(tokens.valtype) === true ||
              token.type === "keyword" // is any keyword
            ) {
              alternate.push(parseFuncInstr());
            } else {
              showCodeFrame(source, token.loc);
              throw new Error(
                "Unexpected token in alternate body of type: " + token.type
              );
            }

            eatTokenOfType(tokens.closeParen);
          }

          eatTokenOfType(tokens.closeParen);

          continue;
        }

        /**
         * Test instruction
         */
        if (
          lookaheadAndCheck(tokens.name) === true ||
          lookaheadAndCheck(tokens.valtype) === true ||
          token.type === "keyword" // is any keyword
        ) {
          testInstrs.push(parseFuncInstr());

          eatTokenOfType(tokens.closeParen);

          continue;
        }
      }

      return t.ifInstruction(
        label,
        blockResult,
        testInstrs,
        consequent,
        alternate
      );
    }

    /**
     * Parses a loop instruction
     *
     * WATF:
     *
     * blockinstr :: 'loop' I:label rt:resulttype (in:instr*) 'end' id?
     *
     * WAST:
     *
     * instr     :: loop <name>? <block_sig> <instr>* end <name>?
     * expr      :: ( loop <name>? <block_sig> <instr>* )
     * block_sig :: ( result <type>* )*
     *
     */
    function parseLoop(): LoopInstruction {
      let label = t.identifier(getUniqueName("loop"));
      let blockResult;
      const instr = [];

      if (token.type === tokens.identifier) {
        label = t.identifier(token.value);
        eatToken();
      }

      while (token.type === tokens.openParen) {
        eatToken();

        if (lookaheadAndCheck(keywords.result) === true) {
          eatToken();

          blockResult = token.value;
          eatToken();
        } else if (
          lookaheadAndCheck(tokens.name) === true ||
          lookaheadAndCheck(tokens.valtype) === true ||
          token.type === "keyword" // is any keyword
        ) {
          // Instruction
          instr.push(parseFuncInstr());
        } else {
          showCodeFrame(source, token.loc);
          throw new Error(
            "Unexpected token in loop body of type: " + token.type
          );
        }

        eatTokenOfType(tokens.closeParen);
      }

      return t.loopInstruction(label, blockResult, instr);
    }

    /**
     * Parses an export instruction
     *
     * WATF:
     *
     * export:  ( export <string> <exkind> )
     * exkind:  ( func <var> )
     *          ( global <var> )
     *          ( table <var> )
     *          ( memory <var> )
     * var:    <nat> | <name>
     *
     */
    function parseExport(): ModuleExport {
      if (token.type !== tokens.string) {
        throw new Error("Expected string after export, got: " + token.type);
      }

      const name = token.value;
      eatToken();

      let type = "";
      let index;

      if (token.type === tokens.openParen) {
        eatToken();

        while (token.type !== tokens.closeParen) {
          if (isKeyword(token, keywords.func)) {
            type = "Func";

            eatToken();

            if (token.type === tokens.identifier) {
              index = t.identifier(token.value);
              eatToken();
            }

            if (token.type === tokens.number) {
              index = t.indexLiteral(token.value);
              eatToken();
            }
          }

          if (isKeyword(token, keywords.table)) {
            type = "Table";

            eatToken();

            if (token.type === tokens.identifier) {
              index = t.identifier(token.value);
              eatToken();
            }

            if (token.type === tokens.number) {
              index = t.indexLiteral(token.value);
              eatToken();
            }
          }

          if (isKeyword(token, keywords.global)) {
            type = "Global";

            eatToken();

            if (token.type === tokens.identifier) {
              index = t.identifier(token.value);
              eatToken();
            }

            if (token.type === tokens.number) {
              index = t.indexLiteral(token.value);
              eatToken();
            }
          }

          if (isKeyword(token, keywords.memory)) {
            type = "Memory";

            eatToken();

            if (token.type === tokens.identifier) {
              index = t.identifier(token.value);
              eatToken();
            }

            if (token.type === tokens.number) {
              index = t.indexLiteral(token.value);
              eatToken();
            }
          }

          eatToken();
        }
      }

      if (type === "") {
        throw new Error("Unknown export type");
      }

      if (index === undefined) {
        throw new Error("Exported function must have a name");
      }

      eatTokenOfType(tokens.closeParen);

      return t.moduleExport(name, type, index);
    }

    function parseModule(): Module {
      let name = null;
      let isBinary = false;
      let isQuote = false;
      const moduleFields = [];

      if (token.type === tokens.identifier) {
        name = token.value;
        eatToken();
      }

      if (
        hasPlugin("wast") &&
        token.type === tokens.name &&
        token.value === "binary"
      ) {
        eatToken();

        isBinary = true;
      }

      if (
        hasPlugin("wast") &&
        token.type === tokens.name &&
        token.value === "quote"
      ) {
        eatToken();

        isQuote = true;
      }

      if (isBinary === true) {
        const blob = [];

        while (token.type === tokens.string) {
          blob.push(token.value);
          eatToken();

          maybeIgnoreComment();
        }

        eatTokenOfType(tokens.closeParen);

        return t.binaryModule(name, blob);
      }

      if (isQuote === true) {
        const string = [];

        while (token.type === tokens.string) {
          string.push(token.value);
          eatToken();
        }

        eatTokenOfType(tokens.closeParen);

        return t.quoteModule(name, string);
      }

      while (token.type !== tokens.closeParen) {
        moduleFields.push(walk());

        if (state.registredExportedElements.length > 0) {
          state.registredExportedElements.forEach(decl => {
            moduleFields.push(t.moduleExport(decl.name, decl.type, decl.id));
          });

          state.registredExportedElements = [];
        }

        if (state.registredImportedElements.length > 0) {
          state.registredImportedElements.forEach(decl => {
            moduleFields.push(
              t.moduleImport(decl.module, decl.name, decl.descr)
            );
          });

          state.registredImportedElements = [];
        }

        token = tokensList[current];
      }

      eatTokenOfType(tokens.closeParen);

      return t.module(name, moduleFields);
    }

    /**
     * Parses the arguments of an instruction
     */
    function parseFuncInstrArguments(signature: ?SignatureMap): AllArgs {
      const args: Array<Expression> = [];
      const namedArgs = {};
      let signaturePtr = 0;

      while (token.type === tokens.name) {
        const key = token.value;
        eatToken();

        eatTokenOfType(tokens.equal);

        let value: any;

        if (token.type === tokens.number) {
          value = t.numberLiteral(token.value);
        } else {
          throw new Error("Unexpected type for argument: " + token.type);
        }

        namedArgs[key] = value;

        eatToken();
      }

      while (token.type !== tokens.closeParen) {
        if (token.type === tokens.identifier) {
          args.push(t.identifier(token.value));

          eatToken();
        }

        // Handle locals
        if (token.type === tokens.valtype) {
          args.push(t.valtype(token.value));

          eatToken();
        }

        if (token.type === tokens.string) {
          args.push(t.stringLiteral(token.value));

          eatToken();
        }

        if (token.type === tokens.number) {
          args.push(
            // TODO(sven): refactor the type signature handling
            // https://github.com/xtuc/js-webassembly-interpreter/pull/129 is a good start
            // $FlowIgnore
            t.numberLiteral(token.value, signature[signaturePtr++] || "f64")
          );

          eatToken();
        }

        /**
         * Maybe some nested instructions
         */
        if (token.type === tokens.openParen) {
          eatToken();

          // Instruction
          if (
            lookaheadAndCheck(tokens.name) === true ||
            lookaheadAndCheck(tokens.valtype) === true ||
            token.type === "keyword" // is any keyword
          ) {
            args.push(parseFuncInstr());
          } else {
            showCodeFrame(source, token.loc);
            throw new Error(
              "Unexpected token in nested instruction of type: " + token.type
            );
          }

          if (token.type === tokens.closeParen) {
            eatToken();
          }
        }
      }

      return { args, namedArgs };
    }

    /**
     * Parses an instruction
     *
     * WATF:
     *
     * instr      :: plaininst
     *               blockinstr
     *
     * blockinstr :: 'block' I:label rt:resulttype (in:instr*) 'end' id?
     *               'loop' I:label rt:resulttype (in:instr*) 'end' id?
     *               'if' I:label rt:resulttype (in:instr*) 'else' id? (in2:intr*) 'end' id?
     *
     * plaininst  :: 'unreachable'
     *               'nop'
     *               'br' l:labelidx
     *               'br_if' l:labelidx
     *               'br_table' l*:vec(labelidx) ln:labelidx
     *               'return'
     *               'call' x:funcidx
     *               'call_indirect' x, I:typeuse
     *
     * WAST:
     *
     * instr:
     *   <expr>
     *   <op>
     *   block <name>? <block_sig> <instr>* end <name>?
     *   loop <name>? <block_sig> <instr>* end <name>?
     *   if <name>? <block_sig> <instr>* end <name>?
     *   if <name>? <block_sig> <instr>* else <name>? <instr>* end <name>?
     *
     * expr:
     *   ( <op> )
     *   ( <op> <expr>+ )
     *   ( block <name>? <block_sig> <instr>* )
     *   ( loop <name>? <block_sig> <instr>* )
     *   ( if <name>? <block_sig> ( then <instr>* ) ( else <instr>* )? )
     *   ( if <name>? <block_sig> <expr>+ ( then <instr>* ) ( else <instr>* )? )
     *
     * op:
     *   unreachable
     *   nop
     *   br <var>
     *   br_if <var>
     *   br_table <var>+
     *   return
     *   call <var>
     *   call_indirect <func_sig>
     *   drop
     *   select
     *   get_local <var>
     *   set_local <var>
     *   tee_local <var>
     *   get_global <var>
     *   set_global <var>
     *   <type>.load((8|16|32)_<sign>)? <offset>? <align>?
     *   <type>.store(8|16|32)? <offset>? <align>?
     *   current_memory
     *   grow_memory
     *   <type>.const <value>
     *   <type>.<unop>
     *   <type>.<binop>
     *   <type>.<testop>
     *   <type>.<relop>
     *   <type>.<cvtop>/<type>
     */
    function parseFuncInstr(): Instruction {
      /**
       * A simple instruction
       */
      if (token.type === tokens.name || token.type === tokens.valtype) {
        let name = token.value;
        let object;

        eatToken();

        if (token.type === tokens.dot) {
          object = name;
          eatToken();

          if (token.type !== tokens.name) {
            throw new TypeError(
              "Unknown token: " + token.type + ", name expected"
            );
          }

          name = token.value;
          eatToken();
        }

        if (token.type === tokens.closeParen) {
          if (typeof object === "undefined") {
            return t.instruction(name);
          } else {
            return t.objectInstruction(name, object, []);
          }
        }

        const signature = t.signature(object || "", name);

        const { args, namedArgs } = parseFuncInstrArguments(signature);

        if (typeof object === "undefined") {
          return t.instruction(name, args, namedArgs);
        } else {
          return t.objectInstruction(name, object, args, namedArgs);
        }
      } else if (isKeyword(token, keywords.loop)) {
        /**
         * Else a instruction with a keyword (loop or block)
         */
        eatToken(); // keyword

        return parseLoop();
      } else if (isKeyword(token, keywords.block)) {
        eatToken(); // keyword

        return parseBlock();
      } else if (isKeyword(token, keywords.call)) {
        eatToken(); // keyword

        let index;

        if (token.type === tokens.identifier) {
          index = t.identifier(token.value);
          eatToken();
        } else if (token.type === tokens.number) {
          index = t.indexLiteral(token.value);
          eatToken();
        }

        const instrArgs = [];

        // Nested instruction
        while (token.type === tokens.openParen) {
          eatToken();

          instrArgs.push(parseFuncInstr());
          eatTokenOfType(tokens.closeParen);
        }

        if (typeof index === "undefined") {
          throw new Error("Missing argument in call instruciton");
        }

        if (instrArgs.length > 0) {
          return t.callInstruction(index, instrArgs);
        } else {
          return t.callInstruction(index);
        }
      } else if (isKeyword(token, keywords.if)) {
        eatToken(); // Keyword

        return parseIf();
      } else if (isKeyword(token, keywords.module) && hasPlugin("wast")) {
        eatToken();

        // In WAST you can have a module as an instruction's argument
        // we will cast it into a instruction to not break the flow
        // $FlowIgnore
        const module: Instruction = parseModule();

        return module;
      } else {
        showCodeFrame(source, token.loc);
        throw new Error(
          "Unexpected instruction in function body: " + token.type
        );
      }
    }

    /*
     * Parses a function
     *
     * WATF:
     *
     * functype :: ( 'func' t1:vec(param) t2:vec(result) )
     * param    :: ( 'param' id? t:valtype )
     * result   :: ( 'result' t:valtype )
     *
     * WAST:
     *
     * func     :: ( func <name>? <func_sig> <local>* <instr>* )
     *             ( func <name>? ( export <string> ) <...> )
     *             ( func <name>? ( import <string> <string> ) <func_sig> )
     * func_sig :: ( type <var> )? <param>* <result>*
     * param    :: ( param <type>* ) | ( param <name> <type> )
     * result   :: ( result <type>* )
     * local    :: ( local <type>* ) | ( local <name> <type> )
     *
     */
    function parseFunc(): Func {
      if (hasPlugin("wast") === false) {
        throw new Error("Parse func: unsupported WATF grammar");
      }

      let fnName = t.identifier(getUniqueName("func"));
      const fnBody = [];
      const fnParams: Array<FuncParam> = [];
      const fnResult: Array<Valtype> = [];

      // name
      if (token.type === tokens.identifier) {
        fnName = t.identifier(token.value);
        eatToken();
      }

      while (token.type === tokens.openParen) {
        eatToken();

        if (lookaheadAndCheck(keywords.param) === true) {
          eatToken();

          fnParams.push(...parseFuncParam());
        } else if (lookaheadAndCheck(keywords.result) === true) {
          eatToken();

          fnResult.push(...parseFuncResult());
        } else if (lookaheadAndCheck(keywords.export) === true) {
          eatToken();
          parseFuncExport(fnName);
        } else if (
          lookaheadAndCheck(tokens.name) === true ||
          lookaheadAndCheck(tokens.valtype) === true ||
          token.type === "keyword" // is any keyword
        ) {
          // Instruction
          fnBody.push(parseFuncInstr());
        } else {
          showCodeFrame(source, token.loc);
          throw new Error(
            "Unexpected token in func body of type: " + token.type
          );
        }

        eatTokenOfType(tokens.closeParen);
      }

      return t.func(fnName, fnParams, fnResult, fnBody);
    }

    /**
     * Parses shorthand export in func
     *
     * export :: ( export <string> )
     */
    function parseFuncExport(funcId: Identifier) {
      if (token.type !== tokens.string) {
        throw new Error(
          "Function export expected a string, " + token.type + " given"
        );
      }

      const name = token.value;
      eatToken();

      /**
       * Func export shorthand, we trait it as a syntaxic sugar.
       * A export ModuleField will be added later.
       *
       * We give the anonymous function a generated name and export it.
       */
      const id = t.identifier(funcId.value);

      state.registredExportedElements.push({
        type: "Func",
        name,
        id
      });
    }

    /**
     * Parses a type instruction
     *
     * WAST:
     *
     * typedef: ( type <name>? ( func <param>* <result>* ) )
     */
    function parseType(): TypeInstruction {
      let id;
      let params = [];
      let result = [];

      if (token.type === tokens.identifier) {
        id = t.identifier(token.value);
        eatToken();
      }

      if (lookaheadAndCheck(tokens.openParen, keywords.func)) {
        eatToken(); // (
        eatToken(); // func

        if (token.type === tokens.closeParen) {
          eatToken();
          // function with an empty signature, we can abort here
          return t.typeInstructionFunc([], [], id);
        }

        if (lookaheadAndCheck(tokens.openParen, keywords.param)) {
          eatToken(); // (
          eatToken(); // param

          params = parseFuncParam();

          eatTokenOfType(tokens.closeParen);
        }

        if (lookaheadAndCheck(tokens.openParen, keywords.result)) {
          eatToken(); // (
          eatToken(); // param

          result = parseFuncResult();

          eatTokenOfType(tokens.closeParen);
        }

        eatTokenOfType(tokens.closeParen);
      }

      return t.typeInstructionFunc(params, result, id);
    }

    /**
     * Parses a function result
     *
     * WAST:
     *
     * result :: ( result <type>* )
     */
    function parseFuncResult(): Array<Valtype> {
      const results = [];

      if (token.type !== tokens.valtype) {
        showCodeFrame(source, token.loc);
        throw new Error("Unexpected token in func result: " + token.type);
      }

      const valtype = token.value;
      eatToken();

      results.push(valtype);

      return results;
    }

    /**
     * Parses a global instruction
     *
     * WAST:
     *
     * global:  ( global <name>? <global_sig> <instr>* )
     *          ( global <name>? ( export <string> ) <...> )
     *          ( global <name>? ( import <string> <string> ) <global_sig> )
     *
     * global_sig: <type> | ( mut <type> )
     *
     */
    function parseGlobal(): Global {
      let name = t.identifier(getUniqueName("global"));
      let type;

      // Keep informations in case of a shorthand import
      let importing = null;

      maybeIgnoreComment();

      if (token.type === tokens.identifier) {
        name = t.identifier(token.value);
        eatToken();
      }

      /**
       * maybe export
       */
      if (lookaheadAndCheck(tokens.openParen, keywords.export)) {
        eatToken(); // (
        eatToken(); // export

        const exportName = token.value;
        eatTokenOfType(tokens.string);

        state.registredExportedElements.push({
          type: "Global",
          name: exportName,
          id: name
        });

        eatTokenOfType(tokens.closeParen);
      }

      /**
       * maybe import
       */
      if (lookaheadAndCheck(tokens.openParen, keywords.import)) {
        eatToken(); // (
        eatToken(); // import

        const moduleName = token.value;
        eatTokenOfType(tokens.string);

        const name = token.value;
        eatTokenOfType(tokens.string);

        importing = {
          module: moduleName,
          name,
          descr: undefined
        };

        eatTokenOfType(tokens.closeParen);
      }

      /**
       * global_sig
       */
      if (token.type === tokens.valtype) {
        type = t.globalImportDescr(token.value, "const");
        eatToken();
      } else if (token.type === tokens.openParen) {
        eatToken(); // (

        if (isKeyword(token, keywords.mut) === false) {
          showCodeFrame(source, token.loc);
          throw new Error("Unsupported global type, expected mut");
        }

        eatToken(); // mut

        type = t.globalType(token.value, "var");
        eatToken();

        eatTokenOfType(tokens.closeParen);
      }

      if (type === undefined) {
        showCodeFrame(source, token.loc);
        throw new TypeError("Could not determine global type");
      }

      if (importing != null) {
        importing.descr = type;

        // $FlowIgnore: the type is correct but Flow doesn't like the mutation above
        state.registredImportedElements.push(importing);
      }

      maybeIgnoreComment();

      const init = [];

      /**
       * instr*
       */
      while (token.type === tokens.openParen) {
        eatToken();

        init.push(parseFuncInstr());
        eatTokenOfType(tokens.closeParen);
      }

      return t.global(type, init, name);
    }

    /**
     * Parses a function param
     *
     * WAST:
     *
     * param    :: ( param <type>* ) | ( param <name> <type> )
     */
    function parseFuncParam(): Array<FuncParam> {
      const params: Array<FuncParam> = [];
      let id;
      let valtype;

      if (token.type === tokens.identifier) {
        id = token.value;
        eatToken();
      }

      if (token.type === tokens.valtype) {
        valtype = token.value;
        eatToken();

        params.push({
          id,
          valtype
        });

        /**
         * Shorthand notation for multiple anonymous parameters
         * @see https://webassembly.github.io/spec/core/text/types.html#function-types
         * @see https://github.com/xtuc/js-webassembly-interpreter/issues/6
         */
        if (id === undefined) {
          while (token.type === tokens.valtype) {
            valtype = token.value;
            eatToken();

            params.push({
              id: undefined,
              valtype
            });
          }
        }
      } else {
        throw new Error("Function param has no valtype");
      }

      return params;
    }

    if (token.type === tokens.openParen) {
      eatToken();

      if (isKeyword(token, keywords.export)) {
        eatToken();
        return parseExport();
      }

      if (isKeyword(token, keywords.loop)) {
        eatToken();
        return parseLoop();
      }

      if (isKeyword(token, keywords.func)) {
        eatToken();
        const node = parseFunc();
        eatTokenOfType(tokens.closeParen);

        return node;
      }

      if (isKeyword(token, keywords.module)) {
        eatToken();
        return parseModule();
      }

      if (isKeyword(token, keywords.import)) {
        eatToken();
        return parseImport();
      }

      if (isKeyword(token, keywords.block)) {
        eatToken();
        const node = parseBlock();
        eatTokenOfType(tokens.closeParen);

        return node;
      }

      if (isKeyword(token, keywords.memory)) {
        eatToken();
        const node = parseMemory();
        eatTokenOfType(tokens.closeParen);

        return node;
      }

      if (isKeyword(token, keywords.data)) {
        eatToken();
        const node = parseData();
        eatTokenOfType(tokens.closeParen);

        return node;
      }

      if (isKeyword(token, keywords.table)) {
        eatToken();
        const node = parseTable();
        eatTokenOfType(tokens.closeParen);

        return node;
      }

      if (isKeyword(token, keywords.global)) {
        eatToken();
        const node = parseGlobal();
        eatTokenOfType(tokens.closeParen);

        return node;
      }

      if (isKeyword(token, keywords.type)) {
        eatToken();
        const node = parseType();
        eatTokenOfType(tokens.closeParen);

        return node;
      }

      const instruction = parseFuncInstr();

      if (typeof instruction === "object") {
        eatTokenOfType(tokens.closeParen);

        return instruction;
      }
    }

    if (token.type === tokens.comment) {
      const builder =
        token.opts.type === "leading" ? t.leadingComment : t.blockComment;

      const node = builder(token.value);

      eatToken();

      return node;
    }

    showCodeFrame(source, token.loc);
    throw new TypeError("Unknown token: " + token.type);
  }

  const body = [];

  while (current < tokensList.length) {
    body.push(walk());
  }

  return t.program(body);
}<|MERGE_RESOLUTION|>--- conflicted
+++ resolved
@@ -291,20 +291,11 @@
           const exportName = token.value;
           eatToken();
 
-<<<<<<< HEAD
-      /**
-       * Table type
-       */
-      if (token.type === tokens.number) {
-        const min = token.value;
-        eatToken();
-=======
           state.registredExportedElements.push({
             type: "Table",
             name: exportName,
             id: name
           });
->>>>>>> bbc6672e
 
           eatTokenOfType(tokens.closeParen);
         } else if (isKeyword(token, keywords.anyfunc)) {
