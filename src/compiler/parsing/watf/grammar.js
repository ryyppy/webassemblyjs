// @flow
import { parse32I } from "./number-literals";
import { parseString } from "./string-literals";

const { tokens, keywords } = require("./tokenizer");
const t = require("../../AST");
const { codeFrameColumns } = require("@babel/code-frame");

type AllArgs = {
  args: Array<Expression>,
  namedArgs: Object
};

function hasPlugin(name: string): boolean {
  if (name !== "wast") throw new Error("unknow plugin");

  return true;
}

function isKeyword(token: Object, id: string): boolean {
  return token.type === tokens.keyword && token.value === id;
}

function showCodeFrame(source: string, loc: SourceLocation) {
  const out = codeFrameColumns(source, loc);

  process.stdout.write(out + "\n");
}

function tokenToString(token: Object): string {
  if (token.type === "keyword") {
    return `keyword (${token.value})`;
  }

  return token.type;
}

type ParserState = {
  registredExportedElements: Array<{
    type: ExportDescr,
    name: string,
    id: Index
  }>,
  registredImportedElements: Array<{
    module: string,
    name: string,
    descr: ImportDescr
  }>
};

export function parse(tokensList: Array<Object>, source: string): Program {
  let current = 0;
  let inc = 0;

  function getUniqueName(prefix: string = "temp"): string {
    inc++;

    return prefix + "_" + inc;
  }

  const state: ParserState = {
    registredExportedElements: [],
    registredImportedElements: []
  };

  // But this time we're going to use recursion instead of a `while` loop. So we
  // define a `walk` function.
  function walk(): Node {
    let token = tokensList[current];

    function eatToken() {
      token = tokensList[++current];
    }

    function eatTokenOfType(type: string) {
      if (token.type !== type) {
        showCodeFrame(source, token.loc);

        throw new Error(
          "Assertion error: expected token of type " +
            type +
            ", given " +
            tokenToString(token)
        );
      }

      eatToken();
    }

    function lookaheadAndCheck(...tokenTypes: Array<string>): boolean {
      const len = tokenTypes.length;

      for (let i = 0; i < len; i++) {
        const tokenAhead = tokensList[current + i];
        const expectedToken = tokenTypes[i];

        if (tokenAhead.type === "keyword") {
          if (isKeyword(tokenAhead, expectedToken) === false) {
            return false;
          }
        } else if (expectedToken !== tokenAhead.type) {
          return false;
        }
      }

      return true;
    }

    // TODO(sven): there is probably a better way to do this
    // can refactor it if it get out of hands
    function maybeIgnoreComment() {
      if (token.type === tokens.comment) {
        eatToken();
      }
    }

    function parseListOfInstructions(acc: Array<Instruction>) {
      while (token.type === tokens.openParen) {
        eatToken();

        acc.push(parseFuncInstr());
      }
    }

    /**
     * Parses a memory instruction
     *
     * WAST:
     *
     * memory:  ( memory <name>? <memory_sig> )
     *          ( memory <name>? ( export <string> ) <...> )
     *          ( memory <name>? ( import <string> <string> ) <memory_sig> )
     *          ( memory <name>? ( export <string> )* ( data <string>* )
     * memory_sig: <nat> <nat>?
     *
     */
    function parseMemory(): Memory {
      let id = t.identifier(getUniqueName("memory"));
      let limits = t.limits(0);

      if (token.type === tokens.string || token.type === tokens.identifier) {
        id = t.identifier(token.value);

        eatToken();
      }

      /**
       * Maybe data
       */
      if (lookaheadAndCheck(tokens.openParen, keywords.data)) {
        eatToken(); // (
        eatToken(); // data

        // TODO(sven): do something with the data collected here
        const stringInitializer = token.value;
        eatTokenOfType(tokens.string);

        // Update limits accordingly
        limits = t.limits(stringInitializer.length);

        eatTokenOfType(tokens.closeParen);
      }

      /**
       * Maybe export
       */
      if (lookaheadAndCheck(tokens.openParen, keywords.export)) {
        eatToken(); // (
        eatToken(); // export

        if (token.type !== tokens.string) {
          showCodeFrame(source, token.loc);
          throw new Error("Expected string in export, given " + token.type);
        }

        const name = token.value;
        eatToken();

        state.registredExportedElements.push({
          type: "Memory",
          name,
          id
        });

        eatTokenOfType(tokens.closeParen);
      }

      /**
       * Memory signature
       */
      if (token.type === tokens.number) {
        limits = t.limits(parse32I(token.value));
        eatToken();

        if (token.type === tokens.number) {
          limits.max = parse32I(token.value);
          eatToken();
        }
      }

      return t.memory(limits, id);
    }

    /**
     * Parses a data section
     * https://webassembly.github.io/spec/core/text/modules.html#data-segments
     *
     * WAST:
     *
     * data:  ( data <index>? <offset> <string> )
     */
    function parseData(): Data {
      // optional memory index
      let memidx = 0;
      if (token.type === tokens.number) {
        memidx = token.value;
        eatTokenOfType(tokens.number); // .
      }

      eatTokenOfType(tokens.openParen);

      let offset: Instruction;
      if (token.type === tokens.valtype) {
        eatTokenOfType(tokens.valtype); // i32
        eatTokenOfType(tokens.dot); // .

        if (token.value !== "const") {
          throw new Error("constant expression required");
        }
        eatTokenOfType(tokens.name); // const

        const numberLiteral = t.numberLiteral(token.value, "i32");
        offset = t.instruction("const", [numberLiteral]);
        eatToken();

        eatTokenOfType(tokens.closeParen);
      } else {
        eatTokenOfType(tokens.name); // get_global

        const numberLiteral = t.numberLiteral(token.value, "i32");
        offset = t.instruction("get_global", [numberLiteral]);
        eatToken();

        eatTokenOfType(tokens.closeParen);
      }

      const byteArray = parseString(token.value);
      eatToken(); // "string"

      return t.data(t.memIndexLiteral(memidx), offset, t.byteArray(byteArray));
    }

    /**
     * Parses a table instruction
     *
     * WAST:
     *
     * table:   ( table <name>? <table_type> )
     *          ( table <name>? ( export <string> ) <...> )
     *          ( table <name>? ( import <string> <string> ) <table_type> )
     *          ( table <name>? ( export <string> )* <elem_type> ( elem <var>* ) )
     *
     * table_type:  <nat> <nat>? <elem_type>
     * elem_type: anyfunc
     *
     * elem:    ( elem <var>? (offset <instr>* ) <var>* )
     *          ( elem <var>? <expr> <var>* )
     */
    function parseTable(): Table {
      let name = t.identifier(getUniqueName());

      let limit = t.limits(0);
      const elemIndices = [];
      const elemType = "anyfunc";

      if (token.type === tokens.string || token.type === tokens.identifier) {
        name = t.identifier(token.value);
        eatToken();
      }

      while (token.type !== tokens.closeParen) {
        /**
         * Maybe export
         */
        if (lookaheadAndCheck(tokens.openParen, keywords.elem)) {
          eatToken(); // (
          eatToken(); // elem

          while (token.type === tokens.identifier) {
            elemIndices.push(t.identifier(token.value));
            eatToken();
          }

          eatTokenOfType(tokens.closeParen);
        } else if (lookaheadAndCheck(tokens.openParen, keywords.export)) {
          eatToken(); // (
          eatToken(); // export

          if (token.type !== tokens.string) {
            showCodeFrame(source, token.loc);
            throw new Error("Expected string in export, given " + token.type);
          }

          const exportName = token.value;
          eatToken();

          state.registredExportedElements.push({
            type: "Table",
            name: exportName,
            id: name
          });

          eatTokenOfType(tokens.closeParen);
        } else if (isKeyword(token, keywords.anyfunc)) {
          // It's the default value, we can ignore it
          eatToken(); // anyfunc
        } else if (token.type === tokens.number) {
          /**
           * Table type
           */
          const min = token.value;
          eatToken();

          if (token.type === tokens.number) {
            const max = token.value;
            eatToken();

            limit = t.limits(min, max);
          } else {
            limit = t.limits(min);
          }

          eatToken();
        } else {
          showCodeFrame(source, token.loc);
          throw new Error("Unexpected token of type " + tokenToString(token));
        }
      }

      if (elemIndices.length > 0) {
        return t.table(elemType, limit, name, elemIndices);
      } else {
        return t.table(elemType, limit, name);
      }
    }

    /**
     * Parses an import statement
     *
     * WAST:
     *
     * import:  ( import <string> <string> <imkind> )
     * imkind:  ( func <name>? <func_sig> )
     *          ( global <name>? <global_sig> )
     *          ( table <name>? <table_sig> )
     *          ( memory <name>? <memory_sig> )
     *
     * global_sig: <type> | ( mut <type> )
     */
    function parseImport(): ModuleImport {
      if (token.type !== tokens.string) {
        throw new Error("Expected a string, " + token.type + " given.");
      }

      const moduleName = token.value;
      eatToken();

      if (token.type !== tokens.string) {
        throw new Error("Expected a string, " + token.type + " given.");
      }

      let funcName = token.value;
      eatToken();

      eatTokenOfType(tokens.openParen);

      let descr;

      if (isKeyword(token, keywords.func)) {
        eatToken(); // keyword

        const fnParams = [];
        const fnResult = [];

        if (token.type === tokens.identifier) {
          funcName = token.value;
          eatToken();
        }

        while (token.type === tokens.openParen) {
          eatToken();

          if (lookaheadAndCheck(keywords.param) === true) {
            eatToken();

            fnParams.push(...parseFuncParam());
          } else if (lookaheadAndCheck(keywords.result) === true) {
            eatToken();

            fnResult.push(...parseFuncResult());
          } else {
            showCodeFrame(source, token.loc);
            throw new Error(
              "Unexpected token in import of type: " + token.type
            );
          }

          eatTokenOfType(tokens.closeParen);
        }

        if (typeof funcName === "undefined") {
          throw new Error("Imported function must have a name");
        }

        descr = t.funcImportDescr(t.identifier(funcName), fnParams, fnResult);
      } else if (isKeyword(token, keywords.global)) {
        eatToken(); // keyword

        if (token.type === tokens.openParen) {
          eatToken(); // (
          eatTokenOfType(tokens.keyword); // mut keyword

          const valtype = token.value;
          eatToken();

          descr = t.globalImportDescr(valtype, "var");

          eatTokenOfType(tokens.closeParen);
        } else {
          const valtype = token.value;
          eatTokenOfType(tokens.valtype);

          descr = t.globalImportDescr(valtype, "const");
        }
      } else {
        throw new Error("Unsupported import type: " + tokenToString(token));
      }

      eatTokenOfType(tokens.closeParen);
      eatTokenOfType(tokens.closeParen);

      return t.moduleImport(moduleName, funcName, descr);
    }

    /**
     * Parses a block instruction
     *
     * WAST:
     *
     * expr: ( block <name>? <block_sig> <instr>* )
     * instr: block <name>? <block_sig> <instr>* end <name>?
     * block_sig : ( result <type>* )*
     *
     */
    function parseBlock(): BlockInstruction {
      let label = t.identifier(getUniqueName("block"));
      let blockResult;
      const instr = [];

      if (token.type === tokens.identifier) {
        label = t.identifier(token.value);
        eatToken();
      }

      while (token.type === tokens.openParen) {
        eatToken();

        if (lookaheadAndCheck(keywords.result) === true) {
          eatToken();

          blockResult = token.value;
          eatToken();
        } else if (
          lookaheadAndCheck(tokens.name) === true ||
          lookaheadAndCheck(tokens.valtype) === true ||
          token.type === "keyword" // is any keyword
        ) {
          // Instruction
          instr.push(parseFuncInstr());
        } else {
          showCodeFrame(source, token.loc);
          throw new Error(
            "Unexpected token in block body of type: " + token.type
          );
        }

        eatTokenOfType(tokens.closeParen);
      }

      return t.blockInstruction(label, instr, blockResult);
    }

    /**
     * Parses a if instruction
     *
     * WAST:
     *
     * expr:
     * ( if <name>? <block_sig> ( then <instr>* ) ( else <instr>* )? )
     * ( if <name>? <block_sig> <expr>+ ( then <instr>* ) ( else <instr>* )? )
     *
     * instr:
     * if <name>? <block_sig> <instr>* end <name>?
     * if <name>? <block_sig> <instr>* else <name>? <instr>* end <name>?
     *
     * block_sig : ( result <type>* )*
     *
     */
    function parseIf(): IfInstruction {
      let blockResult;
      let label = t.identifier(getUniqueName("if"));

      const testInstrs = [];
      const consequent = [];
      const alternate = [];

      if (token.type === tokens.identifier) {
        label = t.identifier(token.value);
        eatToken();
      }

      while (token.type === tokens.openParen) {
        eatToken(); // (

        /**
         * Block signature
         */
        if (isKeyword(token, keywords.result) === true) {
          eatToken();

          blockResult = token.value;
          eatTokenOfType(tokens.valtype);

          eatTokenOfType(tokens.closeParen);

          continue;
        }

        /**
         * Then
         */
        if (isKeyword(token, keywords.then) === true) {
          eatToken(); // then

          while (token.type === tokens.openParen) {
            eatToken();

            // Instruction
            if (
              lookaheadAndCheck(tokens.name) === true ||
              lookaheadAndCheck(tokens.valtype) === true ||
              token.type === "keyword" // is any keyword
            ) {
              consequent.push(parseFuncInstr());
            } else {
              showCodeFrame(source, token.loc);
              throw new Error(
                "Unexpected token in consequent body of type: " + token.type
              );
            }

            eatTokenOfType(tokens.closeParen);
          }

          eatTokenOfType(tokens.closeParen);

          continue;
        }

        /**
         * Alternate
         */
        if (isKeyword(token, keywords.else)) {
          eatToken(); // else

          while (token.type === tokens.openParen) {
            eatToken();

            // Instruction
            if (
              lookaheadAndCheck(tokens.name) === true ||
              lookaheadAndCheck(tokens.valtype) === true ||
              token.type === "keyword" // is any keyword
            ) {
              alternate.push(parseFuncInstr());
            } else {
              showCodeFrame(source, token.loc);
              throw new Error(
                "Unexpected token in alternate body of type: " + token.type
              );
            }

            eatTokenOfType(tokens.closeParen);
          }

          eatTokenOfType(tokens.closeParen);

          continue;
        }

        /**
         * Test instruction
         */
        if (
          lookaheadAndCheck(tokens.name) === true ||
          lookaheadAndCheck(tokens.valtype) === true ||
          token.type === "keyword" // is any keyword
        ) {
          testInstrs.push(parseFuncInstr());

          eatTokenOfType(tokens.closeParen);

          continue;
        }
      }

      return t.ifInstruction(
        label,
        blockResult,
        testInstrs,
        consequent,
        alternate
      );
    }

    /**
     * Parses a loop instruction
     *
     * WATF:
     *
     * blockinstr :: 'loop' I:label rt:resulttype (in:instr*) 'end' id?
     *
     * WAST:
     *
     * instr     :: loop <name>? <block_sig> <instr>* end <name>?
     * expr      :: ( loop <name>? <block_sig> <instr>* )
     * block_sig :: ( result <type>* )*
     *
     */
    function parseLoop(): LoopInstruction {
      let label = t.identifier(getUniqueName("loop"));
      let blockResult;
      const instr = [];

      if (token.type === tokens.identifier) {
        label = t.identifier(token.value);
        eatToken();
      }

      while (token.type === tokens.openParen) {
        eatToken();

        if (lookaheadAndCheck(keywords.result) === true) {
          eatToken();

          blockResult = token.value;
          eatToken();
        } else if (
          lookaheadAndCheck(tokens.name) === true ||
          lookaheadAndCheck(tokens.valtype) === true ||
          token.type === "keyword" // is any keyword
        ) {
          // Instruction
          instr.push(parseFuncInstr());
        } else {
          showCodeFrame(source, token.loc);
          throw new Error(
            "Unexpected token in loop body of type: " + token.type
          );
        }

        eatTokenOfType(tokens.closeParen);
      }

      return t.loopInstruction(label, blockResult, instr);
    }

    /**
     * Parses an export instruction
     *
     * WATF:
     *
     * export:  ( export <string> <exkind> )
     * exkind:  ( func <var> )
     *          ( global <var> )
     *          ( table <var> )
     *          ( memory <var> )
     * var:    <nat> | <name>
     *
     */
    function parseExport(): ModuleExport {
      if (token.type !== tokens.string) {
        throw new Error("Expected string after export, got: " + token.type);
      }

      const name = token.value;
      eatToken();

      let type = "";
      let index;

      if (token.type === tokens.openParen) {
        eatToken();

        while (token.type !== tokens.closeParen) {
          if (isKeyword(token, keywords.func)) {
            type = "Func";

            eatToken();

            if (token.type === tokens.identifier) {
              index = t.identifier(token.value);
              eatToken();
            }

            if (token.type === tokens.number) {
              index = t.indexLiteral(token.value);
              eatToken();
            }
          }

          if (isKeyword(token, keywords.table)) {
            type = "Table";

            eatToken();

            if (token.type === tokens.identifier) {
              index = t.identifier(token.value);
              eatToken();
            }

            if (token.type === tokens.number) {
              index = t.indexLiteral(token.value);
              eatToken();
            }
          }

          if (isKeyword(token, keywords.global)) {
            type = "Global";

            eatToken();

            if (token.type === tokens.identifier) {
              index = t.identifier(token.value);
              eatToken();
            }

            if (token.type === tokens.number) {
              index = t.indexLiteral(token.value);
              eatToken();
            }
          }

          if (isKeyword(token, keywords.memory)) {
            type = "Memory";

            eatToken();

            if (token.type === tokens.identifier) {
              index = t.identifier(token.value);
              eatToken();
            }

            if (token.type === tokens.number) {
              index = t.indexLiteral(token.value);
              eatToken();
            }
          }

          eatToken();
        }
      }

      if (type === "") {
        throw new Error("Unknown export type");
      }

      if (index === undefined) {
        throw new Error("Exported function must have a name");
      }

      eatTokenOfType(tokens.closeParen);

      return t.moduleExport(name, type, index);
    }

    function parseModule(): Module {
      let name = null;
      let isBinary = false;
      let isQuote = false;
      const moduleFields = [];

      if (token.type === tokens.identifier) {
        name = token.value;
        eatToken();
      }

      if (
        hasPlugin("wast") &&
        token.type === tokens.name &&
        token.value === "binary"
      ) {
        eatToken();

        isBinary = true;
      }

      if (
        hasPlugin("wast") &&
        token.type === tokens.name &&
        token.value === "quote"
      ) {
        eatToken();

        isQuote = true;
      }

      if (isBinary === true) {
        const blob = [];

        while (token.type === tokens.string) {
          blob.push(token.value);
          eatToken();

          maybeIgnoreComment();
        }

        eatTokenOfType(tokens.closeParen);

        return t.binaryModule(name, blob);
      }

      if (isQuote === true) {
        const string = [];

        while (token.type === tokens.string) {
          string.push(token.value);
          eatToken();
        }

        eatTokenOfType(tokens.closeParen);

        return t.quoteModule(name, string);
      }

      while (token.type !== tokens.closeParen) {
        moduleFields.push(walk());

        if (state.registredExportedElements.length > 0) {
          state.registredExportedElements.forEach(decl => {
            moduleFields.push(t.moduleExport(decl.name, decl.type, decl.id));
          });

          state.registredExportedElements = [];
        }

        if (state.registredImportedElements.length > 0) {
          state.registredImportedElements.forEach(decl => {
            moduleFields.push(
              t.moduleImport(decl.module, decl.name, decl.descr)
            );
          });

          state.registredImportedElements = [];
        }

        token = tokensList[current];
      }

      eatTokenOfType(tokens.closeParen);

      return t.module(name, moduleFields);
    }

    /**
     * Parses the arguments of an instruction
     */
    function parseFuncInstrArguments(signature: ?SignatureMap): AllArgs {
      const args: Array<Expression> = [];
      const namedArgs = {};
      let signaturePtr = 0;

      while (token.type === tokens.name) {
        const key = token.value;
        eatToken();

        eatTokenOfType(tokens.equal);

        let value: any;

        if (token.type === tokens.number) {
          value = t.numberLiteral(token.value);
        } else {
          throw new Error("Unexpected type for argument: " + token.type);
        }

        namedArgs[key] = value;

        eatToken();
      }

      while (token.type !== tokens.closeParen) {
        if (token.type === tokens.identifier) {
          args.push(t.identifier(token.value));

          eatToken();
        }

        // Handle locals
        if (token.type === tokens.valtype) {
          args.push(t.valtype(token.value));

          eatToken();
        }

        if (token.type === tokens.string) {
          args.push(t.stringLiteral(token.value));

          eatToken();
        }

        if (token.type === tokens.number) {
          args.push(
            // TODO(sven): refactor the type signature handling
            // https://github.com/xtuc/js-webassembly-interpreter/pull/129 is a good start
            // $FlowIgnore
            t.numberLiteral(token.value, signature[signaturePtr++] || "f64")
          );

          eatToken();
        }

        /**
         * Maybe some nested instructions
         */
        if (token.type === tokens.openParen) {
          eatToken();

          // Instruction
          if (
            lookaheadAndCheck(tokens.name) === true ||
            lookaheadAndCheck(tokens.valtype) === true ||
            token.type === "keyword" // is any keyword
          ) {
            args.push(parseFuncInstr());
          } else {
            showCodeFrame(source, token.loc);
            throw new Error(
              "Unexpected token in nested instruction of type: " + token.type
            );
          }

          if (token.type === tokens.closeParen) {
            eatToken();
          }
        }
      }

      return { args, namedArgs };
    }

    /**
     * Parses an instruction
     *
     * WATF:
     *
     * instr      :: plaininst
     *               blockinstr
     *
     * blockinstr :: 'block' I:label rt:resulttype (in:instr*) 'end' id?
     *               'loop' I:label rt:resulttype (in:instr*) 'end' id?
     *               'if' I:label rt:resulttype (in:instr*) 'else' id? (in2:intr*) 'end' id?
     *
     * plaininst  :: 'unreachable'
     *               'nop'
     *               'br' l:labelidx
     *               'br_if' l:labelidx
     *               'br_table' l*:vec(labelidx) ln:labelidx
     *               'return'
     *               'call' x:funcidx
     *               'call_indirect' x, I:typeuse
     *
     * WAST:
     *
     * instr:
     *   <expr>
     *   <op>
     *   block <name>? <block_sig> <instr>* end <name>?
     *   loop <name>? <block_sig> <instr>* end <name>?
     *   if <name>? <block_sig> <instr>* end <name>?
     *   if <name>? <block_sig> <instr>* else <name>? <instr>* end <name>?
     *
     * expr:
     *   ( <op> )
     *   ( <op> <expr>+ )
     *   ( block <name>? <block_sig> <instr>* )
     *   ( loop <name>? <block_sig> <instr>* )
     *   ( if <name>? <block_sig> ( then <instr>* ) ( else <instr>* )? )
     *   ( if <name>? <block_sig> <expr>+ ( then <instr>* ) ( else <instr>* )? )
     *
     * op:
     *   unreachable
     *   nop
     *   br <var>
     *   br_if <var>
     *   br_table <var>+
     *   return
     *   call <var>
     *   call_indirect <func_sig>
     *   drop
     *   select
     *   get_local <var>
     *   set_local <var>
     *   tee_local <var>
     *   get_global <var>
     *   set_global <var>
     *   <type>.load((8|16|32)_<sign>)? <offset>? <align>?
     *   <type>.store(8|16|32)? <offset>? <align>?
     *   current_memory
     *   grow_memory
     *   <type>.const <value>
     *   <type>.<unop>
     *   <type>.<binop>
     *   <type>.<testop>
     *   <type>.<relop>
     *   <type>.<cvtop>/<type>
     *
     * func_type:   ( type <var> )? <param>* <result>*
     */
    function parseFuncInstr(): Instruction {
      /**
       * A simple instruction
       */
      if (token.type === tokens.name || token.type === tokens.valtype) {
        let name = token.value;
        let object;

        eatToken();

        if (token.type === tokens.dot) {
          object = name;
          eatToken();

          if (token.type !== tokens.name) {
            throw new TypeError(
              "Unknown token: " + token.type + ", name expected"
            );
          }

          name = token.value;
          eatToken();
        }

        if (token.type === tokens.closeParen) {
          if (typeof object === "undefined") {
            return t.instruction(name);
          } else {
            return t.objectInstruction(name, object, []);
          }
        }

        const signature = t.signature(object || "", name);

        const { args, namedArgs } = parseFuncInstrArguments(signature);

        if (typeof object === "undefined") {
          return t.instruction(name, args, namedArgs);
        } else {
          return t.objectInstruction(name, object, args, namedArgs);
        }
      } else if (isKeyword(token, keywords.loop)) {
        /**
         * Else a instruction with a keyword (loop or block)
         */
        eatToken(); // keyword

        return parseLoop();
      } else if (isKeyword(token, keywords.block)) {
        eatToken(); // keyword

        return parseBlock();
      } else if (isKeyword(token, keywords.call_indirect)) {
        eatToken(); // keyword

        const params = [];
        const results = [];
        const instrs = [];

        while (token.type !== tokens.closeParen) {
          if (lookaheadAndCheck(tokens.openParen, keywords.type)) {
            eatToken(); // (
            eatToken(); // type

            // TODO(sven): replace this with parseType in https://github.com/xtuc/js-webassembly-interpreter/pull/158
            eatToken(); // whatever
          } else if (lookaheadAndCheck(tokens.openParen, keywords.param)) {
            eatToken(); // (
            eatToken(); // param

            /**
             * Params can be empty:
             * (params)`
             */
            if (token.type !== tokens.closeParen) {
              params.push(...parseFuncParam());
            }
          } else if (lookaheadAndCheck(tokens.openParen, keywords.result)) {
            eatToken(); // (
            eatToken(); // result

            /**
             * Results can be empty:
             * (result)`
             */
            if (token.type !== tokens.closeParen) {
              results.push(...parseFuncResult());
            }
          } else {
            eatTokenOfType(tokens.openParen);

            instrs.push(parseFuncInstr());
          }

          eatTokenOfType(tokens.closeParen);
        }

        return t.callIndirectInstruction(params, results, instrs);
      } else if (isKeyword(token, keywords.call)) {
        eatToken(); // keyword

        let index;

        if (token.type === tokens.identifier) {
          index = t.identifier(token.value);
          eatToken();
        } else if (token.type === tokens.number) {
          index = t.indexLiteral(token.value);
          eatToken();
        }

        const instrArgs = [];

        // Nested instruction
        while (token.type === tokens.openParen) {
          eatToken();

          instrArgs.push(parseFuncInstr());
          eatTokenOfType(tokens.closeParen);
        }

        if (typeof index === "undefined") {
          throw new Error("Missing argument in call instruciton");
        }

        if (instrArgs.length > 0) {
          return t.callInstruction(index, instrArgs);
        } else {
          return t.callInstruction(index);
        }
      } else if (isKeyword(token, keywords.if)) {
        eatToken(); // Keyword

        return parseIf();
      } else if (isKeyword(token, keywords.module) && hasPlugin("wast")) {
        eatToken();

        // In WAST you can have a module as an instruction's argument
        // we will cast it into a instruction to not break the flow
        // $FlowIgnore
        const module: Instruction = parseModule();

        return module;
      } else {
        showCodeFrame(source, token.loc);
        throw new Error(
          "Unexpected instruction in function body: " + tokenToString(token)
        );
      }
    }

    /*
     * Parses a function
     *
     * WATF:
     *
     * functype :: ( 'func' t1:vec(param) t2:vec(result) )
     * param    :: ( 'param' id? t:valtype )
     * result   :: ( 'result' t:valtype )
     *
     * WAST:
     *
     * func     :: ( func <name>? <func_sig> <local>* <instr>* )
     *             ( func <name>? ( export <string> ) <...> )
     *             ( func <name>? ( import <string> <string> ) <func_sig> )
     * func_sig :: ( type <var> )? <param>* <result>*
     * param    :: ( param <type>* ) | ( param <name> <type> )
     * result   :: ( result <type>* )
     * local    :: ( local <type>* ) | ( local <name> <type> )
     *
     */
    function parseFunc(): Func {
      if (hasPlugin("wast") === false) {
        throw new Error("Parse func: unsupported WATF grammar");
      }

      let fnName = t.identifier(getUniqueName("func"));
      const fnBody = [];
      const fnParams: Array<FuncParam> = [];
      const fnResult: Array<Valtype> = [];

      // name
      if (token.type === tokens.identifier) {
        fnName = t.identifier(token.value);
        eatToken();
      }

      while (token.type === tokens.openParen) {
        eatToken();

        if (lookaheadAndCheck(keywords.param) === true) {
          eatToken();

          fnParams.push(...parseFuncParam());
        } else if (lookaheadAndCheck(keywords.result) === true) {
          eatToken();

          fnResult.push(...parseFuncResult());
        } else if (lookaheadAndCheck(keywords.export) === true) {
          eatToken();
          parseFuncExport(fnName);
        } else if (
          lookaheadAndCheck(tokens.name) === true ||
          lookaheadAndCheck(tokens.valtype) === true ||
          token.type === "keyword" // is any keyword
        ) {
          // Instruction
          fnBody.push(parseFuncInstr());
        } else {
          showCodeFrame(source, token.loc);
          throw new Error(
            "Unexpected token in func body of type: " + token.type
          );
        }

        eatTokenOfType(tokens.closeParen);
      }

      return t.func(fnName, fnParams, fnResult, fnBody);
    }

    /**
     * Parses shorthand export in func
     *
     * export :: ( export <string> )
     */
    function parseFuncExport(funcId: Identifier) {
      if (token.type !== tokens.string) {
        throw new Error(
          "Function export expected a string, " + token.type + " given"
        );
      }

      const name = token.value;
      eatToken();

      /**
       * Func export shorthand, we trait it as a syntaxic sugar.
       * A export ModuleField will be added later.
       *
       * We give the anonymous function a generated name and export it.
       */
      const id = t.identifier(funcId.value);

      state.registredExportedElements.push({
        type: "Func",
        name,
        id
      });
    }

    /**
     * Parses a type instruction
     *
     * WAST:
     *
     * typedef: ( type <name>? ( func <param>* <result>* ) )
     */
    function parseType(): TypeInstruction {
      let id;
      let params = [];
      let result = [];

      if (token.type === tokens.identifier) {
        id = t.identifier(token.value);
        eatToken();
      }

      if (lookaheadAndCheck(tokens.openParen, keywords.func)) {
        eatToken(); // (
        eatToken(); // func

        if (token.type === tokens.closeParen) {
          eatToken();
          // function with an empty signature, we can abort here
          return t.typeInstructionFunc([], [], id);
        }

        if (lookaheadAndCheck(tokens.openParen, keywords.param)) {
          eatToken(); // (
          eatToken(); // param

          params = parseFuncParam();

          eatTokenOfType(tokens.closeParen);
        }

        if (lookaheadAndCheck(tokens.openParen, keywords.result)) {
          eatToken(); // (
          eatToken(); // param

          result = parseFuncResult();

          eatTokenOfType(tokens.closeParen);
        }

        eatTokenOfType(tokens.closeParen);
      }

      return t.typeInstructionFunc(params, result, id);
    }

    /**
     * Parses a function result
     *
     * WAST:
     *
     * result :: ( result <type>* )
     */
    function parseFuncResult(): Array<Valtype> {
      const results = [];

      if (token.type !== tokens.valtype) {
        showCodeFrame(source, token.loc);
        throw new Error("Unexpected token in func result: " + token.type);
      }

      const valtype = token.value;
      eatToken();

      results.push(valtype);

      return results;
    }

    /**
     * Parses a global instruction
     *
     * WAST:
     *
     * global:  ( global <name>? <global_sig> <instr>* )
     *          ( global <name>? ( export <string> ) <...> )
     *          ( global <name>? ( import <string> <string> ) <global_sig> )
     *
     * global_sig: <type> | ( mut <type> )
     *
     */
    function parseGlobal(): Global {
      let name = t.identifier(getUniqueName("global"));
      let type;

      // Keep informations in case of a shorthand import
      let importing = null;

      maybeIgnoreComment();

      if (token.type === tokens.identifier) {
        name = t.identifier(token.value);
        eatToken();
      }

      /**
       * maybe export
       */
      if (lookaheadAndCheck(tokens.openParen, keywords.export)) {
        eatToken(); // (
        eatToken(); // export

        const exportName = token.value;
        eatTokenOfType(tokens.string);

        state.registredExportedElements.push({
          type: "Global",
          name: exportName,
          id: name
        });

        eatTokenOfType(tokens.closeParen);
      }

      /**
       * maybe import
       */
      if (lookaheadAndCheck(tokens.openParen, keywords.import)) {
        eatToken(); // (
        eatToken(); // import

        const moduleName = token.value;
        eatTokenOfType(tokens.string);

        const name = token.value;
        eatTokenOfType(tokens.string);

        importing = {
          module: moduleName,
          name,
          descr: undefined
        };

        eatTokenOfType(tokens.closeParen);
      }

      /**
       * global_sig
       */
      if (token.type === tokens.valtype) {
        type = t.globalImportDescr(token.value, "const");
        eatToken();
      } else if (token.type === tokens.openParen) {
        eatToken(); // (

        if (isKeyword(token, keywords.mut) === false) {
          showCodeFrame(source, token.loc);
          throw new Error("Unsupported global type, expected mut");
        }

        eatToken(); // mut

        type = t.globalType(token.value, "var");
        eatToken();

        eatTokenOfType(tokens.closeParen);
      }

      if (type === undefined) {
        showCodeFrame(source, token.loc);
        throw new TypeError("Could not determine global type");
      }

      if (importing != null) {
        importing.descr = type;

        // $FlowIgnore: the type is correct but Flow doesn't like the mutation above
        state.registredImportedElements.push(importing);
      }

      maybeIgnoreComment();

      const init = [];

      /**
       * instr*
       */
      while (token.type === tokens.openParen) {
        eatToken();

        init.push(parseFuncInstr());
        eatTokenOfType(tokens.closeParen);
      }

      return t.global(type, init, name);
    }

    /**
     * Parses a function param
     *
     * WAST:
     *
     * param    :: ( param <type>* ) | ( param <name> <type> )
     */
    function parseFuncParam(): Array<FuncParam> {
      const params: Array<FuncParam> = [];
      let id;
      let valtype;

      if (token.type === tokens.identifier) {
        id = token.value;
        eatToken();
      }

      if (token.type === tokens.valtype) {
        valtype = token.value;
        eatToken();

        params.push({
          id,
          valtype
        });

        /**
         * Shorthand notation for multiple anonymous parameters
         * @see https://webassembly.github.io/spec/core/text/types.html#function-types
         * @see https://github.com/xtuc/js-webassembly-interpreter/issues/6
         */
        if (id === undefined) {
          while (token.type === tokens.valtype) {
            valtype = token.value;
            eatToken();

            params.push({
              id: undefined,
              valtype
            });
          }
        }
      } else {
        throw new Error("Function param has no valtype");
      }

      return params;
    }

    /**
     * Parses the start instruction in a module
     *
     * WAST:
     *
     * start:   ( start <var> )
     * var:    <nat> | <name>
     *
     * WAT:
     * start ::= ‘(’ ‘start’  x:funcidx ‘)’
     */
    function parseStart(): Start {
      if (token.type === tokens.identifier) {
        const index = t.identifier(token.value);
        eatToken();

        return t.start(index);
      }

      if (token.type === tokens.number) {
        const index = t.indexLiteral(token.value);
        eatToken();

        return t.start(index);
      }

      throw new Error("Unknown start, token: " + tokenToString(token));
    }

    if (token.type === tokens.openParen) {
      eatToken();

      if (isKeyword(token, keywords.export)) {
        eatToken();
        return parseExport();
      }

      if (isKeyword(token, keywords.loop)) {
        eatToken();
        return parseLoop();
      }

      if (isKeyword(token, keywords.func)) {
        eatToken();
        const node = parseFunc();
        eatTokenOfType(tokens.closeParen);

        return node;
      }

      if (isKeyword(token, keywords.module)) {
        eatToken();
        return parseModule();
      }

      if (isKeyword(token, keywords.import)) {
        eatToken();
        return parseImport();
      }

      if (isKeyword(token, keywords.block)) {
        eatToken();
        const node = parseBlock();
        eatTokenOfType(tokens.closeParen);

        return node;
      }

      if (isKeyword(token, keywords.memory)) {
        eatToken();
        const node = parseMemory();
        eatTokenOfType(tokens.closeParen);

        return node;
      }

      if (isKeyword(token, keywords.data)) {
        eatToken();
        const node = parseData();
        eatTokenOfType(tokens.closeParen);

        return node;
      }

      if (isKeyword(token, keywords.table)) {
        eatToken();
        const node = parseTable();
        eatTokenOfType(tokens.closeParen);

        return node;
      }

      if (isKeyword(token, keywords.global)) {
        eatToken();
        const node = parseGlobal();
        eatTokenOfType(tokens.closeParen);

        return node;
      }

<<<<<<< HEAD
      if (isKeyword(token, keywords.type)) {
        eatToken();
        const node = parseType();
=======
      if (isKeyword(token, keywords.start)) {
        eatToken();
        const node = parseStart();
>>>>>>> afaef313
        eatTokenOfType(tokens.closeParen);

        return node;
      }

      const instruction = parseFuncInstr();

      if (typeof instruction === "object") {
        eatTokenOfType(tokens.closeParen);

        return instruction;
      }
    }

    if (token.type === tokens.comment) {
      const builder =
        token.opts.type === "leading" ? t.leadingComment : t.blockComment;

      const node = builder(token.value);

      eatToken();

      return node;
    }

    showCodeFrame(source, token.loc);
    throw new TypeError("Unknown token: " + token.type);
  }

  const body = [];

  while (current < tokensList.length) {
    body.push(walk());
  }

  return t.program(body);
}<|MERGE_RESOLUTION|>--- conflicted
+++ resolved
@@ -1619,15 +1619,17 @@
         return node;
       }
 
-<<<<<<< HEAD
       if (isKeyword(token, keywords.type)) {
         eatToken();
         const node = parseType();
-=======
+        eatTokenOfType(tokens.closeParen);
+
+        return node;
+      }
+
       if (isKeyword(token, keywords.start)) {
         eatToken();
         const node = parseStart();
->>>>>>> afaef313
         eatTokenOfType(tokens.closeParen);
 
         return node;
